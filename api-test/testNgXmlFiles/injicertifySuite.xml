--- conflicted
+++ resolved
@@ -827,7 +827,6 @@
 			<class
 				name="io.mosip.testrig.apirig.injicertify.testscripts.SimplePost" />
 		</classes>
-<<<<<<< HEAD
 	</test>
 	<test name="AddCredentialConfig">
 		<parameter name="ymlFile"
@@ -861,9 +860,5 @@
 			<class name="io.mosip.testrig.apirig.injicertify.testscripts.DeleteWithParam" />
 		</classes>
 	</test>		
-		
-=======
-	</test>	
->>>>>>> 8982b2ef
 	
 </suite>