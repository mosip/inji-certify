OAuthDetailsRequestVCI:
   InjiCertify_ESignet_OAuthDetailsRequest_VCI_MOSIPID_uin_all_Valid_Smoke_sid:
      endPoint: $ESIGNETMOSIPIDBASEURL$/v1/esignet/authorization/v2/oauth-details
      uniqueIdentifier: TC_esignetDependent_OAuthdetailsRequestNeg
      description: OAuth details request      
<<<<<<< HEAD
=======
      role: resident
      restMethod: post
      checkErrorsOnlyInResponse: true
      inputTemplate: injicertify/VCIMosipID/OAuthDetailsRequestVCI/OAuthDetailsRequestVCI
      outputTemplate: injicertify/VCIMosipID/OAuthDetailsRequestVCI/OAuthDetailsRequestVCIResult
      input: '{
      	"requestTime": "$TIMESTAMP$",
      	"clientId": "$ID:CreateOIDCClient_MOSIPID_all_Valid_Smoke_sid_clientId$",
      	"scope": "mosip_identity_vc_ldp",
      	"responseType": "code",
      	"redirectUri": "$IDPREDIRECTURI$",
      	"display": "popup",
	    "prompt": "login",
	    "acrValues": "mosip:idp:acr:generated-code mosip:idp:acr:linked-wallet mosip:idp:acr:biometrics",
	    "nonce": "$UNIQUENONCEVALUE$",
	    "state": "eree2311",
	    "claimsLocales": "en",
	    "codeChallenge": "$CODECHALLENGE$",
        "codeChallengeMethod": "S256"
}'
      output: '{
       
}'

   InjiCertify_ESignet_OAuthDetailsRequest_VCI_MOSIPID_Vid_all_Valid_Smoke_sid:
      endPoint: $ESIGNETMOSIPIDBASEURL$/v1/esignet/authorization/v2/oauth-details
      uniqueIdentifier: TC_esignetDependent_OAuthdetailsRequestNeg
      description: OAuth details request for vid flow
>>>>>>> 8982b2ef
      role: resident
      restMethod: post
      checkErrorsOnlyInResponse: true
      inputTemplate: injicertify/VCIMosipID/OAuthDetailsRequestVCI/OAuthDetailsRequestVCI
      outputTemplate: injicertify/VCIMosipID/OAuthDetailsRequestVCI/OAuthDetailsRequestVCIResult
      input: '{
      	"requestTime": "$TIMESTAMP$",
      	"clientId": "$ID:CreateOIDCClient_MOSIPID_all_Valid_Smoke_sid_clientId$",
      	"scope": "mosip_identity_vc_ldp",
      	"responseType": "code",
      	"redirectUri": "$IDPREDIRECTURI$",
      	"display": "popup",
	    "prompt": "login",
	    "acrValues": "mosip:idp:acr:generated-code mosip:idp:acr:linked-wallet mosip:idp:acr:biometrics",
	    "nonce": "$UNIQUENONCEVALUE$",
	    "state": "eree2311",
	    "claimsLocales": "en",
	    "codeChallenge": "$CODECHALLENGE$",
        "codeChallengeMethod": "S256"
}'
      output: '{
       
}'<|MERGE_RESOLUTION|>--- conflicted
+++ resolved
@@ -3,8 +3,6 @@
       endPoint: $ESIGNETMOSIPIDBASEURL$/v1/esignet/authorization/v2/oauth-details
       uniqueIdentifier: TC_esignetDependent_OAuthdetailsRequestNeg
       description: OAuth details request      
-<<<<<<< HEAD
-=======
       role: resident
       restMethod: post
       checkErrorsOnlyInResponse: true
@@ -33,7 +31,6 @@
       endPoint: $ESIGNETMOSIPIDBASEURL$/v1/esignet/authorization/v2/oauth-details
       uniqueIdentifier: TC_esignetDependent_OAuthdetailsRequestNeg
       description: OAuth details request for vid flow
->>>>>>> 8982b2ef
       role: resident
       restMethod: post
       checkErrorsOnlyInResponse: true
