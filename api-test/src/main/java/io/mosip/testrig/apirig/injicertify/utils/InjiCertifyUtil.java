package io.mosip.testrig.apirig.injicertify.utils;

import java.nio.charset.StandardCharsets;
import java.util.Base64;
import java.util.Calendar;
import java.util.Date;
import java.util.HashMap;

import javax.ws.rs.core.MediaType;

import org.apache.log4j.Logger;
import org.json.JSONArray;
import org.json.JSONObject;
import org.testng.SkipException;

import com.fasterxml.jackson.databind.ObjectMapper;
import com.nimbusds.jose.JOSEObjectType;
import com.nimbusds.jose.JWSAlgorithm;
import com.nimbusds.jose.JWSHeader;
import com.nimbusds.jose.JWSSigner;
import com.nimbusds.jose.crypto.RSASSASigner;
import com.nimbusds.jose.jwk.JWK;
import com.nimbusds.jose.jwk.RSAKey;
import com.nimbusds.jwt.JWTClaimsSet;
import com.nimbusds.jwt.SignedJWT;

import io.mosip.testrig.apirig.dataprovider.BiometricDataProvider;
import io.mosip.testrig.apirig.dto.TestCaseDTO;
import io.mosip.testrig.apirig.injicertify.testrunner.MosipTestRunner;
import io.mosip.testrig.apirig.testrunner.BaseTestCase;
import io.mosip.testrig.apirig.testrunner.OTPListener;
import io.mosip.testrig.apirig.utils.AdminTestUtil;
import io.mosip.testrig.apirig.utils.ConfigManager;
import io.mosip.testrig.apirig.utils.GlobalConstants;
import io.mosip.testrig.apirig.utils.JWKKeyUtil;
import io.mosip.testrig.apirig.utils.RestClient;
import io.mosip.testrig.apirig.utils.SkipTestCaseHandler;
import io.restassured.response.Response;

public class InjiCertifyUtil extends AdminTestUtil {

	private static final Logger logger = Logger.getLogger(InjiCertifyUtil.class);
	public static String currentUseCase = "";

	public static String smtpOtpHandler(String inputJson, TestCaseDTO testCaseDTO) {
		JSONObject request = new JSONObject(inputJson);
		String emailId = null;
		String otp = null;

		if (request.has("otp")) {
			String challengeKey = request.getString("otp");
			if (challengeKey.endsWith(GlobalConstants.MOSIP_NET)
					|| challengeKey.endsWith(GlobalConstants.OTP_AS_PHONE)) {
				emailId = challengeKey;
				if (emailId.endsWith(GlobalConstants.OTP_AS_PHONE))
					emailId = emailId.replace(GlobalConstants.OTP_AS_PHONE, "");
				logger.info(emailId);
				otp = OTPListener.getOtp(emailId);
				request.put("otp", otp);
				inputJson = request.toString();
				return inputJson;
			}
		} else if (request.has(GlobalConstants.REQUEST)) {
			if (request.getJSONObject(GlobalConstants.REQUEST).has("otp")) {
				String challengeKey = request.getJSONObject(GlobalConstants.REQUEST).getString("otp");
				if (challengeKey.endsWith(GlobalConstants.MOSIP_NET)
						|| challengeKey.endsWith(GlobalConstants.OTP_AS_PHONE)) {
					emailId = challengeKey;
					if (emailId.endsWith(GlobalConstants.OTP_AS_PHONE))
						emailId = emailId.replace(GlobalConstants.OTP_AS_PHONE, "");
					logger.info(emailId);
					otp = OTPListener.getOtp(emailId);
					request.getJSONObject(GlobalConstants.REQUEST).put("otp", otp);
					inputJson = request.toString();
					return inputJson;
				}
			} else if (request.getJSONObject(GlobalConstants.REQUEST).has(GlobalConstants.CHALLENGELIST)) {
				if (request.getJSONObject(GlobalConstants.REQUEST).getJSONArray(GlobalConstants.CHALLENGELIST)
						.length() > 0) {
					if (request.getJSONObject(GlobalConstants.REQUEST).getJSONArray(GlobalConstants.CHALLENGELIST)
							.getJSONObject(0).has(GlobalConstants.CHALLENGE)) {

						String challengeKey = request.getJSONObject(GlobalConstants.REQUEST)
								.getJSONArray(GlobalConstants.CHALLENGELIST).getJSONObject(0)
								.getString(GlobalConstants.CHALLENGE);

						if (challengeKey.endsWith(GlobalConstants.MOSIP_NET)
								|| challengeKey.endsWith(GlobalConstants.OTP_AS_PHONE)) {
							emailId = challengeKey;
							if (emailId.endsWith(GlobalConstants.OTP_AS_PHONE))
								emailId = emailId.replace(GlobalConstants.OTP_AS_PHONE, "");
							logger.info(emailId);
							otp = OTPListener.getOtp(emailId);
							request.getJSONObject(GlobalConstants.REQUEST).getJSONArray(GlobalConstants.CHALLENGELIST)
									.getJSONObject(0).put(GlobalConstants.CHALLENGE, otp);
							inputJson = request.toString();
						}
					}
				}
			}
			return inputJson;
		}

		return inputJson;
	}
	
	protected static final String OIDCJWK1 = "oidcJWK1";
	protected static final String OIDCJWK4 = "oidcJWK4";
	
	protected static boolean triggerESignetKeyGen1 = true;
	protected static boolean triggerESignetKeyGen13 = true;

	protected static RSAKey oidcJWKKey1 = null;
	protected static RSAKey oidcJWKKey4 = null;
	
	public static String clientAssertionToken;
	
	private static boolean gettriggerESignetKeyGen1() {
		return triggerESignetKeyGen1;
	}
	
	private static void settriggerESignetKeyGen1(boolean value) {
		triggerESignetKeyGen1 = value;
	}
	
	private static void settriggerESignetKeyGen13(boolean value) {
		triggerESignetKeyGen13 = value;
	}

	private static boolean gettriggerESignetKeyGen13() {
		return triggerESignetKeyGen13;
	}
	
	protected static final String BINDINGJWK1 = "bindingJWK1";

	public static String inputStringKeyWordHandeler(String jsonString, String testCaseName) {
		if (jsonString.contains("$ID:")) {
			String autoGenIdFileName = injiCertifyAutoGeneratedIdPropFileName;
			jsonString = replaceIdWithAutogeneratedId(jsonString, "$ID:", autoGenIdFileName);
		}
		
		if (jsonString.contains(GlobalConstants.TIMESTAMP)) {
			jsonString = replaceKeywordValue(jsonString, GlobalConstants.TIMESTAMP, generateCurrentUTCTimeStamp());
		}

		if (jsonString.contains("$POLICYNUMBERFORSUNBIRDRC$")) {
			jsonString = replaceKeywordValue(jsonString, "$POLICYNUMBERFORSUNBIRDRC$",
					properties.getProperty("policyNumberForSunBirdRC"));
		}

		if (jsonString.contains("$FULLNAMEFORSUNBIRDRC$")) {
			jsonString = replaceKeywordValue(jsonString, "$FULLNAMEFORSUNBIRDRC$", fullNameForSunBirdRC);
		}

		if (jsonString.contains("$DOBFORSUNBIRDRC$")) {
			jsonString = replaceKeywordValue(jsonString, "$DOBFORSUNBIRDRC$", dobForSunBirdRC);
		}

		if (jsonString.contains("$CHALLENGEVALUEFORSUNBIRDC$")) {

			HashMap<String, String> mapForChallenge = new HashMap<String, String>();
			mapForChallenge.put(GlobalConstants.FULLNAME, fullNameForSunBirdRC);
			mapForChallenge.put(GlobalConstants.DOB, dobForSunBirdRC);

			String challenge = gson.toJson(mapForChallenge);

			String challengeValue = BiometricDataProvider.toBase64Url(challenge);

			jsonString = replaceKeywordValue(jsonString, "$CHALLENGEVALUEFORSUNBIRDC$", challengeValue);
		}

		if (jsonString.contains("$IDPREDIRECTURI$")) {
			jsonString = replaceKeywordValue(jsonString, "$IDPREDIRECTURI$",
					ApplnURI.replace(GlobalConstants.API_INTERNAL, "healthservices") + "/userprofile");
		}

		if (jsonString.contains("$OIDCJWKKEY$")) {
			String jwkKey = "";
			if (gettriggerESignetKeyGen1()) {
				jwkKey = JWKKeyUtil.generateAndCacheJWKKey(OIDCJWK1);
				settriggerESignetKeyGen1(false);
			} else {
				jwkKey = JWKKeyUtil.getJWKKey(OIDCJWK1);
			}
			jsonString = replaceKeywordValue(jsonString, "$OIDCJWKKEY$", jwkKey);
		}
		
		if (jsonString.contains("$PROOF_JWT$")) {
			JWKKeyUtil.generateAndCacheJWKKey(BINDINGJWK1);
			String oidcJWKKeyString = JWKKeyUtil.getJWKKey(OIDCJWK1);
			logger.info("oidcJWKKeyString =" + oidcJWKKeyString);
			try {
				oidcJWKKey1 = RSAKey.parse(oidcJWKKeyString);
				logger.info("oidcJWKKey1 =" + oidcJWKKey1);
			} catch (java.text.ParseException e) {
				logger.error(e.getMessage());
			}
			JSONObject request = new JSONObject(jsonString);
			String clientId = "";
			String accessToken = "";
			String tempUrl = "";
			if (request.has("client_id")) {
				clientId = request.getString("client_id");
				request.remove("client_id");
			}
			if (request.has("idpAccessToken")) {
				accessToken = request.getString("idpAccessToken");
			}
			jsonString = request.toString();
			tempUrl = getBaseURL(testCaseName, InjiCertifyConfigManager.getInjiCertifyBaseUrl());

			jsonString = replaceKeywordValue(jsonString, "$PROOF_JWT$",
					signJWKForMockID(clientId, accessToken, oidcJWKKey1, testCaseName, tempUrl));
		}		

		if (jsonString.contains("$OIDCJWKKEY4$")) {
			String jwkKey = "";
			if (gettriggerESignetKeyGen13()) {
				jwkKey = JWKKeyUtil.generateAndCacheJWKKey(OIDCJWK4);
				settriggerESignetKeyGen13(false);
			} else {
				jwkKey = JWKKeyUtil.getJWKKey(OIDCJWK4);
			}
			jsonString = replaceKeywordValue(jsonString, "$OIDCJWKKEY4$", jwkKey);
		}
		if (jsonString.contains("$PROOF_JWT_3$")) {
			JWKKeyUtil.generateAndCacheJWKKey(BINDINGJWK1);
			String oidcJWKKeyString = JWKKeyUtil.getJWKKey(OIDCJWK4);
			logger.info("oidcJWKKeyString =" + oidcJWKKeyString);
			try {
				oidcJWKKey4 = RSAKey.parse(oidcJWKKeyString);
				logger.info("oidcJWKKey4 =" + oidcJWKKey4);
			} catch (java.text.ParseException e) {
				logger.error(e.getMessage());
			}

			JSONObject request = new JSONObject(jsonString);
			String clientId = "";
			String accessToken = "";
			String tempUrl = "";
			if (request.has("client_id")) {
				clientId = request.getString("client_id");
				request.remove("client_id");
			}
			if (request.has("idpAccessToken")) {
				accessToken = request.getString("idpAccessToken");
			}
			jsonString = request.toString();
			tempUrl = getBaseURL(testCaseName, InjiCertifyConfigManager.getInjiCertifyBaseUrl());

			jsonString = replaceKeywordValue(jsonString, "$PROOF_JWT_3$",
					signJWKForMockID(clientId, accessToken, oidcJWKKey4, testCaseName, tempUrl));
		}

		if (jsonString.contains("$CLIENT_ASSERTION_JWT$")) {
			String oidcJWKKeyString = JWKKeyUtil.getJWKKey(OIDCJWK1);
			logger.info("oidcJWKKeyString =" + oidcJWKKeyString);
			try {
				oidcJWKKey1 = RSAKey.parse(oidcJWKKeyString);
				logger.info("oidcJWKKey1 =" + oidcJWKKey1);
			} catch (java.text.ParseException e) {
				logger.error(e.getMessage());
			}
			JSONObject request = new JSONObject(jsonString);
			String clientId = null;
			if (request.has("client_id")) {
				clientId = request.get("client_id").toString();
			}
			String tempUrl = getBaseURL(testCaseName, InjiCertifyConfigManager.getInjiCertifyBaseUrl());
			jsonString = replaceKeywordValue(jsonString, "$CLIENT_ASSERTION_JWT$",
					signJWKKey(clientId, oidcJWKKey1, tempUrl));
		}

		if (jsonString.contains("$CLIENT_ASSERTION_USER4_JWT$")) {
			String oidcJWKKeyString = JWKKeyUtil.getJWKKey(OIDCJWK4);
			logger.info("oidcJWKKeyString =" + oidcJWKKeyString);
			try {
				oidcJWKKey4 = RSAKey.parse(oidcJWKKeyString);
				logger.info("oidcJWKKey4 =" + oidcJWKKey4);
			} catch (java.text.ParseException e) {
				logger.error(e.getMessage());
			}
			JSONObject request = new JSONObject(jsonString);
			String clientId = null;
			if (request.has("client_id")) {
				clientId = request.get("client_id").toString();
			}
			String tempUrl = getBaseURL(testCaseName, InjiCertifyConfigManager.getInjiCertifyBaseUrl());

			jsonString = replaceKeywordValue(jsonString, "$CLIENT_ASSERTION_USER4_JWT$",
					signJWKKey(clientId, oidcJWKKey4, tempUrl));
		}

		if (jsonString.contains("$CLIENT_ASSERTION_USER4_JWK$")) {
			String oidcJWKKeyString = JWKKeyUtil.getJWKKey(OIDCJWK4);
			logger.info("oidcJWKKeyString =" + oidcJWKKeyString);
			try {
				oidcJWKKey4 = RSAKey.parse(oidcJWKKeyString);
				logger.info("oidcJWKKey4 =" + oidcJWKKey4);
			} catch (java.text.ParseException e) {
				logger.error(e.getMessage());
			}
			JSONObject request = new JSONObject(jsonString);
			String clientId = null;
			if (request.has("client_id")) {
				clientId = request.get("client_id").toString();
			}
			jsonString = replaceKeywordValue(jsonString, "$CLIENT_ASSERTION_USER4_JWK$",
					signJWKKeyForMock(clientId, oidcJWKKey4));
		}

		if (jsonString.contains("$PROOF_JWT_2$")) {
			JWKKeyUtil.generateAndCacheJWKKey(BINDINGJWK1);
			String oidcJWKKeyString = JWKKeyUtil.getJWKKey(OIDCJWK4);
			logger.info("oidcJWKKeyString =" + oidcJWKKeyString);
			try {
				oidcJWKKey4 = RSAKey.parse(oidcJWKKeyString);
				logger.info("oidcJWKKey4 =" + oidcJWKKey4);
			} catch (java.text.ParseException e) {
				logger.error(e.getMessage());
			}

			JSONObject request = new JSONObject(jsonString);
			String clientId = "";
			String accessToken = "";
			String tempUrl = "";
			if (request.has("client_id")) {
				clientId = request.getString("client_id");
				request.remove("client_id");
			}
			if (request.has("idpAccessToken")) {
				accessToken = request.getString("idpAccessToken");
			}
			jsonString = request.toString();

			String baseURL = InjiCertifyConfigManager.getInjiCertifyBaseUrl();
			if (testCaseName.contains("_GetCredentialSunBirdC")) {
				tempUrl = getValueFromInjiCertifyWellKnownEndPoint("credential_issuer",
						baseURL.replace("injicertify.", "injicertify-insurance."));
			}
			jsonString = replaceKeywordValue(jsonString, "$PROOF_JWT_2$",
					signJWKForMockID(clientId, accessToken, oidcJWKKey4, testCaseName, tempUrl));
		}

		return jsonString;
	}
	
	public static String replaceKeywordValue(String jsonString, String keyword, String value) {
		if (value != null && !value.isEmpty())
			return jsonString.replace(keyword, value);
		else {
			if (keyword.contains("$ID:"))
				throw new SkipException("Marking testcase as skipped as required field is empty " + keyword
						+ " please check the results of testcase: " + getTestCaseIDFromKeyword(keyword));
			else
				throw new SkipException("Marking testcase as skipped as required field is empty " + keyword);

		}
	}
	
	public static JSONArray esignetActuatorResponseArray = null;

	public static String getValueFromEsignetActuator(String section, String key) {
		String url = InjiCertifyConfigManager.getEsignetBaseUrl() + InjiCertifyConfigManager.getproperty("actuatorEsignetEndpoint");
		String actuatorCacheKey = url + section + key;
		String value = actuatorValueCache.get(actuatorCacheKey);
		if (value != null && !value.isEmpty())
			return value;

		try {
			if (esignetActuatorResponseArray == null) {
				Response response = null;
				JSONObject responseJson = null;
				response = RestClient.getRequest(url, MediaType.APPLICATION_JSON, MediaType.APPLICATION_JSON);
				responseJson = new JSONObject(response.getBody().asString());
				esignetActuatorResponseArray = responseJson.getJSONArray("propertySources");
			}

			for (int i = 0, size = esignetActuatorResponseArray.length(); i < size; i++) {
				JSONObject eachJson = esignetActuatorResponseArray.getJSONObject(i);
				if (eachJson.get("name").toString().contains(section)) {
					value = eachJson.getJSONObject(GlobalConstants.PROPERTIES).getJSONObject(key)
							.get(GlobalConstants.VALUE).toString();
					if (InjiCertifyConfigManager.IsDebugEnabled())
						logger.info("Actuator: " + url + " key: " + key + " value: " + value);
					break;
				}
			}
			actuatorValueCache.put(actuatorCacheKey, value);

			return value;
		} catch (Exception e) {
			logger.error(GlobalConstants.EXCEPTION_STRING_2 + e);
			return value;
		}

	}
	
	public static String getValueFromInjiCertifyWellKnownEndPoint(String key, String baseURL) {
		String url = baseURL + InjiCertifyConfigManager.getproperty("injiCertifyWellKnownEndPoint");

		String actuatorCacheKey = url + key;
		String value = actuatorValueCache.get(actuatorCacheKey);
		if (value != null && !value.isEmpty())
			return value;

		Response response = null;
		JSONObject responseJson = null;
		try {
			response = RestClient.getRequest(url, MediaType.APPLICATION_JSON, MediaType.APPLICATION_JSON);
			responseJson = new org.json.JSONObject(response.getBody().asString());
			if (responseJson.has(key)) {
				actuatorValueCache.put(actuatorCacheKey, responseJson.getString(key));
				return responseJson.getString(key);
			}
		} catch (Exception e) {
			logger.error(GlobalConstants.EXCEPTION_STRING_2 + e);
		}
		return responseJson.getString(key);
	}
	
	public static String signJWKKeyForMock(String clientId, RSAKey jwkKey) {
		String tempUrl = getValueFromEsignetWellKnownEndPoint("token_endpoint", InjiCertifyConfigManager.getEsignetBaseUrl());
		if (tempUrl.contains("esignet.")) {
			tempUrl = tempUrl.replace("esignet.", InjiCertifyConfigManager.getproperty("esignetMockBaseURL"));
		}
		int idTokenExpirySecs = Integer
				.parseInt(getValueFromEsignetActuator(InjiCertifyConfigManager.getEsignetActuatorPropertySection(),
						GlobalConstants.MOSIP_ESIGNET_ID_TOKEN_EXPIRE_SECONDS));
		JWSSigner signer;

		try {
			signer = new RSASSASigner(jwkKey);

			Date currentTime = new Date();

			// Create a Calendar instance to manipulate time
			Calendar calendar = Calendar.getInstance();
			calendar.setTime(currentTime);

			// Add one hour to the current time
			calendar.add(Calendar.HOUR_OF_DAY, (idTokenExpirySecs / 3600)); // Adding one hour

			// Get the updated expiration time
			Date expirationTime = calendar.getTime();

			JWTClaimsSet claimsSet = new JWTClaimsSet.Builder().subject(clientId).audience(tempUrl).issuer(clientId)
					.issueTime(currentTime).expirationTime(expirationTime).build();

			logger.info("JWT current and expiry time " + currentTime + " & " + expirationTime);

			SignedJWT signedJWT = new SignedJWT(
					new JWSHeader.Builder(JWSAlgorithm.RS256).keyID(jwkKey.getKeyID()).build(), claimsSet);

			signedJWT.sign(signer);
			clientAssertionToken = signedJWT.serialize();
		} catch (Exception e) {
			logger.error("Exception while signing oidcJWKKey for client assertion: " + e.getMessage());
		}
		return clientAssertionToken;
	}
	
	public static String signJWKForMock(String clientId, String accessToken, RSAKey jwkKey, String testCaseName,
			String tempUrl) {
		int idTokenExpirySecs = Integer
				.parseInt(getValueFromEsignetActuator(InjiCertifyConfigManager.getEsignetActuatorPropertySection(),
						GlobalConstants.MOSIP_ESIGNET_ID_TOKEN_EXPIRE_SECONDS));
		JWSSigner signer;
		String proofJWT = "";
		String typ = "openid4vci-proof+jwt";
		JWK jwkHeader = jwkKey.toPublicJWK();
		SignedJWT signedJWT = null;

		try {
			signer = new RSASSASigner(jwkKey);
			Date currentTime = new Date();

			// Create a Calendar instance to manipulate time
			Calendar calendar = Calendar.getInstance();
			calendar.setTime(currentTime);

			// Add one hour to the current time
			calendar.add(Calendar.HOUR_OF_DAY, (idTokenExpirySecs / 3600)); // Adding one hour

			// Get the updated expiration time
			Date expirationTime = calendar.getTime();

			String[] jwtParts = accessToken.split("\\.");
			String jwtPayloadBase64 = jwtParts[1];
			byte[] jwtPayloadBytes = Base64.getDecoder().decode(jwtPayloadBase64);
			String jwtPayload = new String(jwtPayloadBytes, StandardCharsets.UTF_8);
			JWTClaimsSet claimsSet = null;
			String nonce = new ObjectMapper().readTree(jwtPayload).get("c_nonce").asText();

			claimsSet = new JWTClaimsSet.Builder().audience(tempUrl).claim("nonce", nonce).issuer(clientId)
					.issueTime(currentTime).expirationTime(expirationTime).build();
			signedJWT = new SignedJWT(
					new JWSHeader.Builder(JWSAlgorithm.RS256).type(new JOSEObjectType(typ)).jwk(jwkHeader).build(),
					claimsSet);

			signedJWT.sign(signer);
			proofJWT = signedJWT.serialize();
		} catch (Exception e) {
			logger.error("Exception while signing proof_jwt to get credential: " + e.getMessage());
		}
		return proofJWT;
	}
	
	public static String signJWKKey(String clientId, RSAKey jwkKey, String tempUrl) {
		int idTokenExpirySecs = Integer
				.parseInt(getValueFromEsignetActuator(InjiCertifyConfigManager.getEsignetActuatorPropertySection(),
						GlobalConstants.MOSIP_ESIGNET_ID_TOKEN_EXPIRE_SECONDS));
		JWSSigner signer;

		try {
			signer = new RSASSASigner(jwkKey);

			Date currentTime = new Date();

			// Create a Calendar instance to manipulate time
			Calendar calendar = Calendar.getInstance();
			calendar.setTime(currentTime);

			// Add one hour to the current time
			calendar.add(Calendar.HOUR_OF_DAY, (idTokenExpirySecs / 3600)); // Adding one hour

			// Get the updated expiration time
			Date expirationTime = calendar.getTime();

			JWTClaimsSet claimsSet = new JWTClaimsSet.Builder().subject(clientId).audience(tempUrl).issuer(clientId)
					.issueTime(currentTime).expirationTime(expirationTime).build();

			logger.info("JWT current and expiry time " + currentTime + " & " + expirationTime);

			SignedJWT signedJWT = new SignedJWT(
					new JWSHeader.Builder(JWSAlgorithm.RS256).keyID(jwkKey.getKeyID()).build(), claimsSet);

			signedJWT.sign(signer);
			clientAssertionToken = signedJWT.serialize();
		} catch (Exception e) {
			logger.error("Exception while signing oidcJWKKey for client assertion: " + e.getMessage());
		}
		return clientAssertionToken;
	}
	
	public static String getValueFromEsignetWellKnownEndPoint(String key, String baseURL) {
		String url = baseURL + InjiCertifyConfigManager.getproperty("esignetWellKnownEndPoint");
		Response response = null;
		JSONObject responseJson = null;
		if (responseJson == null) {
			try {
				response = RestClient.getRequest(url, MediaType.APPLICATION_JSON, MediaType.APPLICATION_JSON);
				responseJson = new org.json.JSONObject(response.getBody().asString());
				return responseJson.getString(key);
			} catch (Exception e) {
				logger.error(GlobalConstants.EXCEPTION_STRING_2 + e);
			}
		}
		return responseJson.getString(key);
	}
	
	public static String getBaseURL(String testCaseName, String baseURL) {
		String tempURL = "";

		if (testCaseName.contains("_GetCredentialSunBirdC")) {
			tempURL = getValueFromInjiCertifyWellKnownEndPoint("credential_issuer", baseURL);
		} else if (testCaseName.contains("_GetCredentialMosipID")) {
			tempURL = getValueFromInjiCertifyWellKnownEndPoint("credential_issuer", baseURL);
		} else if (testCaseName.contains("_GenerateTokenVCIMOSIPID")) {
			tempURL = getValueFromEsignetWellKnownEndPoint("token_endpoint", InjiCertifyConfigManager.getEsignetBaseUrl());
		} else if (testCaseName.contains("_GenerateToken_ForMockIDA")) {
			tempURL = getValueFromEsignetWellKnownEndPoint("token_endpoint", InjiCertifyConfigManager.getEsignetBaseUrl());
		} else if (testCaseName.contains("_GetCredentialForMockIDA")) {
			tempURL = getValueFromInjiCertifyWellKnownEndPoint("credential_issuer", baseURL);
		}

		return tempURL;

	}
	
	public static String getTempURL(TestCaseDTO testCaseDTO) {
		return getTempURL(testCaseDTO, null);
	}
	
	public static String getTempURL(TestCaseDTO testCaseDTO, String endPoint) {
		String testCaseName = testCaseDTO.getTestCaseName();

		if (testCaseDTO.getEndPoint().startsWith("$ESIGNETMOCKBASEURL$") && testCaseName.contains("SunBirdC")) {
			if (InjiCertifyConfigManager.isInServiceNotDeployedList("sunbirdrc"))
				throw new SkipException(GlobalConstants.SERVICE_NOT_DEPLOYED_MESSAGE);

			return InjiCertifyConfigManager.getEsignetBaseUrl();
		} else if (testCaseDTO.getEndPoint().startsWith("$ESIGNETMOSIPIDBASEURL$")) {
			return InjiCertifyConfigManager.getEsignetBaseUrl();
		} else if (testCaseDTO.getEndPoint().startsWith("$ESIGNETMOCKIDABASEURL$")) {
			return InjiCertifyConfigManager.getEsignetBaseUrl();
		} else if (endPoint != null && endPoint.startsWith("$ESIGNETMOSIPIDBASEURL$")) {
			return InjiCertifyConfigManager.getEsignetBaseUrl();
		} else if (endPoint != null && endPoint.startsWith("$ESIGNETMOCKIDABASEURL$")) {
			return InjiCertifyConfigManager.getEsignetBaseUrl();
		} else if (testCaseDTO.getEndPoint().startsWith("$INJICERTIFYINSURANCEBASEURL$")
				&& testCaseName.contains("GetCredentialSunBirdC")) {
			return InjiCertifyConfigManager. getInjiCertifyBaseUrl();
		} else if (testCaseDTO.getEndPoint().startsWith("$INJICERTIFYMOSIPIDBASEURL$")
				&& testCaseName.contains("_GetCredentialMosipID")) {
			return InjiCertifyConfigManager. getInjiCertifyBaseUrl();
		} else if (testCaseDTO.getEndPoint().startsWith("$INJICERTIFYMOCKIDABASEURL$")
				&& testCaseName.contains("_GetCredentialForMockIDA")) {
			return InjiCertifyConfigManager. getInjiCertifyBaseUrl();
		} else if (testCaseDTO.getEndPoint().startsWith("$SUNBIRDBASEURL$")
				&& testCaseName.contains("Policy_")) {
			return InjiCertifyConfigManager.getSunBirdBaseURL();
		}
		
		

		return endPoint == null ? testCaseDTO.getEndPoint() : endPoint;
	}
	
	public static String getKeyWordFromEndPoint(String endPoint) {
		
		if (endPoint.startsWith("$ESIGNETMOCKBASEURL$"))
			return "$ESIGNETMOCKBASEURL$";
		if (endPoint.startsWith("$ESIGNETMOSIPIDBASEURL$"))
			return "$ESIGNETMOSIPIDBASEURL$";
		if (endPoint.startsWith("$ESIGNETMOCKIDABASEURL$"))
			return "$ESIGNETMOCKIDABASEURL$";
		if (endPoint.startsWith("$INJICERTIFYINSURANCEBASEURL$"))
			return "$INJICERTIFYINSURANCEBASEURL$";
		if (endPoint.startsWith("$INJICERTIFYMOSIPIDBASEURL$"))
			return "$INJICERTIFYMOSIPIDBASEURL$";
		if (endPoint.startsWith("$INJICERTIFYMOCKIDABASEURL$"))
			return "$INJICERTIFYMOCKIDABASEURL$";
		if (endPoint.startsWith("$SUNBIRDBASEURL$"))
			return "$SUNBIRDBASEURL$";
		
		return "";
	}
	
<<<<<<< HEAD
//	public static String inputstringKeyWordHandeler(String jsonString, String testCaseName) {
//		if (jsonString.contains(GlobalConstants.TIMESTAMP))
//			jsonString = replaceKeywordValue(jsonString, GlobalConstants.TIMESTAMP, generateCurrentUTCTimeStamp());
//		
//		
//		return jsonString;
//		
//	}
	
=======
>>>>>>> 79a74ebb
	public static String isTestCaseValidForExecution(TestCaseDTO testCaseDTO) {
		String testCaseName = testCaseDTO.getTestCaseName();

		if (MosipTestRunner.skipAll == true) {
			throw new SkipException(GlobalConstants.PRE_REQUISITE_FAILED_MESSAGE);
		}

		if (SkipTestCaseHandler.isTestCaseInSkippedList(testCaseName)) {
			throw new SkipException(GlobalConstants.KNOWN_ISSUES);
		}

		if (currentUseCase.toLowerCase().equals("mock") && testCaseName.toLowerCase().contains("mock") == false) {
			throw new SkipException(GlobalConstants.FEATURE_NOT_SUPPORTED_MESSAGE);
		}
		if (currentUseCase.toLowerCase().equals("sunbird") && testCaseName.toLowerCase().contains("sunbird") == false) {
			throw new SkipException(GlobalConstants.FEATURE_NOT_SUPPORTED_MESSAGE);
		}
		if (currentUseCase.toLowerCase().equals("mosipid") && testCaseName.toLowerCase().contains("mosipid") == false) {
			throw new SkipException(GlobalConstants.FEATURE_NOT_SUPPORTED_MESSAGE);
		}

		return testCaseName;
	}
	
	public static String signJWKForMockID(String clientId, String accessToken, RSAKey jwkKey, String testCaseName,
			String tempUrl) {
		int idTokenExpirySecs = Integer
				.parseInt(getValueFromEsignetActuator(InjiCertifyConfigManager.getEsignetActuatorPropertySection(),
						GlobalConstants.MOSIP_ESIGNET_ID_TOKEN_EXPIRE_SECONDS));
		JWSSigner signer;
		String proofJWT = "";
		String typ = "openid4vci-proof+jwt";
		JWK jwkHeader = jwkKey.toPublicJWK();
		SignedJWT signedJWT = null;

		try {
			signer = new RSASSASigner(jwkKey);
			Date currentTime = new Date();

			// Create a Calendar instance to manipulate time
			Calendar calendar = Calendar.getInstance();
			calendar.setTime(currentTime);

			// Add one hour to the current time
			calendar.add(Calendar.HOUR_OF_DAY, (idTokenExpirySecs / 3600)); // Adding one hour

			// Get the updated expiration time
			Date expirationTime = calendar.getTime();

			String[] jwtParts = accessToken.split("\\.");
			String jwtPayloadBase64 = jwtParts[1];
			byte[] jwtPayloadBytes = Base64.getDecoder().decode(jwtPayloadBase64);
			String jwtPayload = new String(jwtPayloadBytes, StandardCharsets.UTF_8);
			JWTClaimsSet claimsSet = null;
			String nonce = new ObjectMapper().readTree(jwtPayload).get("c_nonce").asText();
			
			if (testCaseName.contains("_Invalid_C_nonce_"))
				nonce = "jwt_payload.c_nonce123";
			else if (testCaseName.contains("_Empty_C_nonce_"))
				nonce = "";
			else if (testCaseName.contains("_SpaceVal_C_nonce_"))
				nonce = "  ";
			else if (testCaseName.contains("_Exp_C_nonce_"))
				nonce = "aXPrnkX78dMgkbkkocu7AV";
			else if (testCaseName.contains("_Empty_Typ_"))
				typ = "";
			else if (testCaseName.contains("_SpaceVal_Typ_"))
				typ = "  ";
			else if (testCaseName.contains("_Invalid_Typ_"))
				typ = "openid4vci-123@proof+jwt";
			else if (testCaseName.contains("_Invalid_JwkHeader_"))
				jwkHeader = RSAKey.parse(JWKKeyUtil.getJWKKey(BINDINGJWK1)).toPublicJWK();
			else if (testCaseName.contains("_Invalid_Aud_"))
				tempUrl = "sdfaf";
			else if (testCaseName.contains("_Empty_Aud_"))
				tempUrl = "";
			else if (testCaseName.contains("_SpaceVal_Aud_"))
				tempUrl = "  ";
			else if (testCaseName.contains("_Invalid_Iss_"))
				clientId = "sdfdsg";
			else if (testCaseName.contains("_Invalid_Exp_"))
				idTokenExpirySecs = 0;

			claimsSet = new JWTClaimsSet.Builder().audience(tempUrl).claim("nonce", nonce).issuer(clientId)
					.issueTime(currentTime).expirationTime(expirationTime).build();
			
			if (testCaseName.contains("_Missing_Typ_")) {
				signedJWT = new SignedJWT(new JWSHeader.Builder(JWSAlgorithm.RS256).jwk(jwkHeader).build(), claimsSet);
			} else if (testCaseName.contains("_Missing_JwkHeader_")) {
				signedJWT = new SignedJWT(
						new JWSHeader.Builder(JWSAlgorithm.RS256).type(new JOSEObjectType(typ)).build(), claimsSet);
			} else {
				signedJWT = new SignedJWT(
						new JWSHeader.Builder(JWSAlgorithm.RS256).type(new JOSEObjectType(typ)).jwk(jwkHeader).build(),
						claimsSet);
			}

			signedJWT.sign(signer);
			proofJWT = signedJWT.serialize();
		} catch (Exception e) {
			logger.error("Exception while signing proof_jwt to get credential: " + e.getMessage());
		}
		return proofJWT;
	}
	
}<|MERGE_RESOLUTION|>--- conflicted
+++ resolved
@@ -637,18 +637,6 @@
 		return "";
 	}
 	
-<<<<<<< HEAD
-//	public static String inputstringKeyWordHandeler(String jsonString, String testCaseName) {
-//		if (jsonString.contains(GlobalConstants.TIMESTAMP))
-//			jsonString = replaceKeywordValue(jsonString, GlobalConstants.TIMESTAMP, generateCurrentUTCTimeStamp());
-//		
-//		
-//		return jsonString;
-//		
-//	}
-	
-=======
->>>>>>> 79a74ebb
 	public static String isTestCaseValidForExecution(TestCaseDTO testCaseDTO) {
 		String testCaseName = testCaseDTO.getTestCaseName();
 
