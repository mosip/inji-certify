package io.mosip.testrig.apirig.injicertify.utils;

import java.io.IOException;
import java.math.BigInteger;
import java.nio.charset.StandardCharsets;
import java.security.KeyPair;
import java.security.KeyPairGenerator;
import java.security.interfaces.ECPrivateKey;
import java.security.interfaces.ECPublicKey;
import java.security.spec.ECGenParameterSpec;
import java.security.spec.ECPoint;
import java.time.LocalDate;
import java.time.format.DateTimeFormatter;
import java.util.ArrayList;
import java.util.Base64;
import java.util.Calendar;
import java.util.Date;
import java.util.HashMap;
import java.util.Iterator;
import java.util.List;
import java.util.Map;
import java.util.UUID;
import java.util.Arrays;

import javax.ws.rs.core.MediaType;

import org.apache.log4j.Level;
import org.apache.log4j.Logger;
import org.bitcoinj.core.Base58;
import org.json.JSONArray;
import org.json.JSONException;
import org.json.JSONObject;
import org.testng.SkipException;

import com.fasterxml.jackson.databind.JsonNode;
import com.fasterxml.jackson.databind.ObjectMapper;
import com.github.javafaker.Faker;
import com.nimbusds.jose.JOSEObjectType;
import com.nimbusds.jose.JWSAlgorithm;
import com.nimbusds.jose.JWSHeader;
import com.nimbusds.jose.JWSSigner;
import com.nimbusds.jose.crypto.ECDSASigner;
import com.nimbusds.jose.crypto.Ed25519Signer;
import com.nimbusds.jose.crypto.RSASSASigner;
import com.nimbusds.jose.jwk.Curve;
import com.nimbusds.jose.jwk.ECKey;
import com.nimbusds.jose.jwk.JWK;
import com.nimbusds.jose.jwk.OctetKeyPair;
import com.nimbusds.jose.jwk.RSAKey;
import com.nimbusds.jose.jwk.gen.OctetKeyPairGenerator;
import com.nimbusds.jwt.JWTClaimsSet;
import com.nimbusds.jwt.SignedJWT;

import io.mosip.testrig.apirig.dataprovider.BiometricDataProvider;
import io.mosip.testrig.apirig.dbaccess.DBManager;
import io.mosip.testrig.apirig.dto.TestCaseDTO;
import io.mosip.testrig.apirig.injicertify.testrunner.MosipTestRunner;
import io.mosip.testrig.apirig.testrunner.OTPListener;
import io.mosip.testrig.apirig.utils.AdminTestUtil;
import io.mosip.testrig.apirig.utils.GlobalConstants;
import io.mosip.testrig.apirig.utils.GlobalMethods;
import io.mosip.testrig.apirig.utils.JWKKeyUtil;
import io.mosip.testrig.apirig.utils.RestClient;
import io.mosip.testrig.apirig.utils.SkipTestCaseHandler;
import io.restassured.response.Response;

public class InjiCertifyUtil extends AdminTestUtil {

	private static final Logger logger = Logger.getLogger(InjiCertifyUtil.class);
	public static String currentUseCase = "";
	private static Faker faker = new Faker();
	private static String fullNameForSunBirdR = generateFullNameForSunBirdR();
	private static String dobForSunBirdR = generateDobForSunBirdR();
	private static String policyNumberForSunBirdR = generateRandomNumberString(9);
	
	public static void setLogLevel() {
		if (InjiCertifyConfigManager.IsDebugEnabled())
			logger.setLevel(Level.ALL);
		else
			logger.setLevel(Level.ERROR);
	}
	
	public static void configureOtp() {
		// For mock, mdoc and landregistry usecase also the OTP value is hard coded and not configurable.

		if (currentUseCase != null && !currentUseCase.isEmpty() && (currentUseCase.equals("mock")
				|| currentUseCase.equals("landregistry") || currentUseCase.equals("mdoc"))) {

			Map<String, Object> additionalPropertiesMap = new HashMap<>();
			additionalPropertiesMap.put(InjiCertifyConstants.USE_PRE_CONFIGURED_OTP_STRING,
					InjiCertifyConstants.TRUE_STRING);
			additionalPropertiesMap.put(InjiCertifyConstants.PRE_CONFIGURED_OTP_STRING,
					InjiCertifyConstants.ALL_ONE_OTP_STRING);
			InjiCertifyConfigManager.add(additionalPropertiesMap);
		}
		// else do nothing
	}
	
	public static String extractAndEncodeVcTemplate(String requestJsonStr) {
		JSONObject vcTemplate = new JSONObject(requestJsonStr).getJSONObject("vcTemplate");
		return new JSONObject(requestJsonStr).put("vcTemplate", AdminTestUtil.encodeBase64(vcTemplate.toString()))
				.toString();
	}
	public static void dBCleanup() {
		DBManager.executeDBQueries(InjiCertifyConfigManager.getKMDbUrl(), InjiCertifyConfigManager.getKMDbUser(),
				InjiCertifyConfigManager.getKMDbPass(), InjiCertifyConfigManager.getKMDbSchema(),
				getGlobalResourcePath() + "/" + "config/keyManagerCertDataDeleteQueries.txt");
		
		DBManager.executeDBQueries(InjiCertifyConfigManager.getIdaDbUrl(), InjiCertifyConfigManager.getIdaDbUser(),
				InjiCertifyConfigManager.getPMSDbPass(), InjiCertifyConfigManager.getIdaDbSchema(),
				getGlobalResourcePath() + "/" + "config/idaCertDataDeleteQueries.txt");
		
		DBManager.executeDBQueries(InjiCertifyConfigManager.getMASTERDbUrl(),
				InjiCertifyConfigManager.getMasterDbUser(), InjiCertifyConfigManager.getMasterDbPass(),
				InjiCertifyConfigManager.getMasterDbSchema(),
				getGlobalResourcePath() + "/" + "config/masterDataCertDataDeleteQueries.txt");
		
		DBManager.executeDBQueries(InjiCertifyConfigManager.getPMSDbUrl(), InjiCertifyConfigManager.getPMSDbUser(),
				InjiCertifyConfigManager.getPMSDbPass(), InjiCertifyConfigManager.getPMSDbSchema(),
				getGlobalResourcePath() + "/" + "config/pmsDataDeleteQueries.txt");
		
	}
	
	public static void landRegistryDBCleanup() {

		DBManager.executeDBQueries(InjiCertifyConfigManager.getInjiCertifyDBURL(),
				InjiCertifyConfigManager.getproperty("db-su-user"),
				InjiCertifyConfigManager.getproperty("postgres-password"),
				InjiCertifyConfigManager.getproperty("inji_certify_schema"),
				getGlobalResourcePath() + "/" + "config/landRegistryDataDeleteQueries.txt");

	}

	public static String smtpOtpHandler(String inputJson, TestCaseDTO testCaseDTO) {
		JSONObject request = new JSONObject(inputJson);
		String emailId = null;
		String otp = null;

		if (request.has("otp")) {
			String challengeKey = request.getString("otp");
			if (challengeKey.endsWith(GlobalConstants.MOSIP_NET)
					|| challengeKey.endsWith(GlobalConstants.OTP_AS_PHONE)) {
				emailId = challengeKey;
				if (emailId.endsWith(GlobalConstants.OTP_AS_PHONE)) {
					emailId = emailId.replace(GlobalConstants.OTP_AS_PHONE, "");
					emailId = removeLeadingPlusSigns(emailId);
				}
				logger.info(emailId);
				otp = OTPListener.getOtp(emailId);
				request.put("otp", otp);
				inputJson = request.toString();
				return inputJson;
			}
		} else if (request.has(GlobalConstants.REQUEST)) {
			if (request.getJSONObject(GlobalConstants.REQUEST).has("otp")) {
				String challengeKey = request.getJSONObject(GlobalConstants.REQUEST).getString("otp");
				if (challengeKey.endsWith(GlobalConstants.MOSIP_NET)
						|| challengeKey.endsWith(GlobalConstants.OTP_AS_PHONE)) {
					emailId = challengeKey;
					if (emailId.endsWith(GlobalConstants.OTP_AS_PHONE)) {
						emailId = emailId.replace(GlobalConstants.OTP_AS_PHONE, "");
						emailId = removeLeadingPlusSigns(emailId);
					}
					logger.info(emailId);
					otp = OTPListener.getOtp(emailId);
					request.getJSONObject(GlobalConstants.REQUEST).put("otp", otp);
					inputJson = request.toString();
					return inputJson;
				}
			} else if (request.getJSONObject(GlobalConstants.REQUEST).has(GlobalConstants.CHALLENGELIST)) {
				if (request.getJSONObject(GlobalConstants.REQUEST).getJSONArray(GlobalConstants.CHALLENGELIST)
						.length() > 0) {
					if (request.getJSONObject(GlobalConstants.REQUEST).getJSONArray(GlobalConstants.CHALLENGELIST)
							.getJSONObject(0).has(GlobalConstants.CHALLENGE)) {

						String challengeKey = request.getJSONObject(GlobalConstants.REQUEST)
								.getJSONArray(GlobalConstants.CHALLENGELIST).getJSONObject(0)
								.getString(GlobalConstants.CHALLENGE);

						if (challengeKey.endsWith(GlobalConstants.MOSIP_NET)
								|| challengeKey.endsWith(GlobalConstants.OTP_AS_PHONE)) {
							emailId = challengeKey;
							if (emailId.endsWith(GlobalConstants.OTP_AS_PHONE)) {
								emailId = emailId.replace(GlobalConstants.OTP_AS_PHONE, "");
								emailId = removeLeadingPlusSigns(emailId);
							}
							logger.info(emailId);
							otp = OTPListener.getOtp(emailId);
							request.getJSONObject(GlobalConstants.REQUEST).getJSONArray(GlobalConstants.CHALLENGELIST)
									.getJSONObject(0).put(GlobalConstants.CHALLENGE, otp);
							inputJson = request.toString();
						}
					}
				}
			}
			return inputJson;
		}

		return inputJson;
	}
	
	protected static final String OIDCJWK1 = "oidcJWK1";
	protected static final String OIDCJWK4 = "oidcJWK4";
	
	protected static boolean triggerESignetKeyGen1 = true;
	protected static boolean triggerESignetKeyGen13 = true;

	protected static RSAKey oidcJWKKey1 = null;
	protected static RSAKey oidcJWKKey4 = null;
	
	public static String clientAssertionToken;
	
	private static boolean gettriggerESignetKeyGen1() {
		return triggerESignetKeyGen1;
	}
	
	private static void settriggerESignetKeyGen1(boolean value) {
		triggerESignetKeyGen1 = value;
	}
	
	private static void settriggerESignetKeyGen13(boolean value) {
		triggerESignetKeyGen13 = value;
	}

	private static boolean gettriggerESignetKeyGen13() {
		return triggerESignetKeyGen13;
	}
	
	protected static final String BINDINGJWK1 = "bindingJWK1";

	public static String inputStringKeyWordHandeler(String jsonString, String testCaseName) {
		if (jsonString.contains("$ID:")) {
			jsonString = replaceIdWithAutogeneratedId(jsonString, "$ID:");
		}
		
		if (jsonString.contains(GlobalConstants.TIMESTAMP)) {
			jsonString = replaceKeywordValue(jsonString, GlobalConstants.TIMESTAMP, generateCurrentUTCTimeStamp());
		}
		
		if (jsonString.contains("$SUNBIRDINSURANCEAUTHFACTORTYPE$")) {
			String authFactorType = InjiCertifyConfigManager
					.getproperty(InjiCertifyConstants.SUNBIRD_INSURANCE_AUTH_FACTOR_TYPE_STRING);

			String valueToReplace = (authFactorType != null && !authFactorType.isBlank()) ? authFactorType
					: InjiCertifyConstants.SUNBIRD_INSURANCE_AUTH_FACTOR_TYPE;

			jsonString = replaceKeywordValue(jsonString, "$SUNBIRDINSURANCEAUTHFACTORTYPE$", valueToReplace);

		}
		
		if (jsonString.contains("$UNIQUENONCEVALUE$")) {
			jsonString = replaceKeywordValue(jsonString, "$UNIQUENONCEVALUE$",
					String.valueOf(Calendar.getInstance().getTimeInMillis()));
		}
		
		if (jsonString.contains("$VCICONTEXTURL$")) {
			jsonString = replaceKeywordWithValue(jsonString, "$VCICONTEXTURL$",
					properties.getProperty("vciContextURL"));
		}
		
		if (jsonString.contains("$VCICONTEXTURL_2.0$")) {
			jsonString = replaceKeywordWithValue(jsonString, "$VCICONTEXTURL_2.0$",
					properties.getProperty("vciContextURL2"));
		}

		if (jsonString.contains("$POLICYNUMBERFORSUNBIRDRC$")) {
			jsonString = replaceKeywordValue(jsonString, "$POLICYNUMBERFORSUNBIRDRC$", policyNumberForSunBirdR);
		}

		if (jsonString.contains("$FULLNAMEFORSUNBIRDRC$")) {
			jsonString = replaceKeywordValue(jsonString, "$FULLNAMEFORSUNBIRDRC$", fullNameForSunBirdR);
		}

		if (jsonString.contains("$DOBFORSUNBIRDRC$")) {
			jsonString = replaceKeywordValue(jsonString, "$DOBFORSUNBIRDRC$", dobForSunBirdR);
		}

		if (jsonString.contains("$CHALLENGEVALUEFORSUNBIRDC$")) {

			HashMap<String, String> mapForChallenge = new HashMap<String, String>();
			mapForChallenge.put(GlobalConstants.FULLNAME, fullNameForSunBirdR);
			mapForChallenge.put(GlobalConstants.DOB, dobForSunBirdR);

			String challenge = gson.toJson(mapForChallenge);

			String challengeValue = BiometricDataProvider.toBase64Url(challenge);

			jsonString = replaceKeywordValue(jsonString, "$CHALLENGEVALUEFORSUNBIRDC$", challengeValue);
		}

		if (jsonString.contains("$IDPREDIRECTURI$")) {
			jsonString = replaceKeywordValue(jsonString, "$IDPREDIRECTURI$",
					ApplnURI.replace(GlobalConstants.API_INTERNAL, "healthservices") + "/userprofile");
		}

		if (jsonString.contains("$OIDCJWKKEY$")) {
			String jwkKey = "";
			if (gettriggerESignetKeyGen1()) {
				jwkKey = JWKKeyUtil.generateAndCacheJWKKey(OIDCJWK1);
				settriggerESignetKeyGen1(false);
			} else {
				jwkKey = JWKKeyUtil.getJWKKey(OIDCJWK1);
			}
			jsonString = replaceKeywordValue(jsonString, "$OIDCJWKKEY$", jwkKey);
		}
		
		if (jsonString.contains("$PROOF_JWT$")) {
			JWKKeyUtil.generateAndCacheJWKKey(BINDINGJWK1);
			String oidcJWKKeyString = JWKKeyUtil.getJWKKey(OIDCJWK1);
			logger.info("oidcJWKKeyString =" + oidcJWKKeyString);
			try {
				oidcJWKKey1 = RSAKey.parse(oidcJWKKeyString);
				logger.info("oidcJWKKey1 =" + oidcJWKKey1);
			} catch (java.text.ParseException e) {
				logger.error(e.getMessage());
			}
			JSONObject request = new JSONObject(jsonString);
			String clientId = "";
			String accessToken = "";
			String tempUrl = "";
			if (request.has("client_id")) {
				clientId = request.getString("client_id");
				request.remove("client_id");
			}
			if (request.has("idpAccessToken")) {
				accessToken = request.getString("idpAccessToken");
			}
			jsonString = request.toString();
			tempUrl = getBaseURL(testCaseName, InjiCertifyConfigManager.getInjiCertifyBaseUrl());

			jsonString = replaceKeywordValue(jsonString, "$PROOF_JWT$",
					signJWKForMockID(clientId, accessToken, oidcJWKKey1, testCaseName, tempUrl));
		}		

		if (jsonString.contains("$OIDCJWKKEY4$")) {
			String jwkKey = "";
			if (gettriggerESignetKeyGen13()) {
				jwkKey = JWKKeyUtil.generateAndCacheJWKKey(OIDCJWK4);
				settriggerESignetKeyGen13(false);
			} else {
				jwkKey = JWKKeyUtil.getJWKKey(OIDCJWK4);
			}
			jsonString = replaceKeywordValue(jsonString, "$OIDCJWKKEY4$", jwkKey);
		}
		if (jsonString.contains("$PROOF_JWT_3$")) {
			JWKKeyUtil.generateAndCacheJWKKey(BINDINGJWK1);
			String oidcJWKKeyString = JWKKeyUtil.getJWKKey(OIDCJWK4);
			logger.info("oidcJWKKeyString =" + oidcJWKKeyString);
			try {
				oidcJWKKey4 = RSAKey.parse(oidcJWKKeyString);
				logger.info("oidcJWKKey4 =" + oidcJWKKey4);
			} catch (java.text.ParseException e) {
				logger.error(e.getMessage());
			}

			JSONObject request = new JSONObject(jsonString);
			String clientId = "";
			String accessToken = "";
			String tempUrl = "";
			if (request.has("client_id")) {
				clientId = request.getString("client_id");
				request.remove("client_id");
			}
			if (request.has("idpAccessToken")) {
				accessToken = request.getString("idpAccessToken");
			}
			jsonString = request.toString();
			tempUrl = getBaseURL(testCaseName, InjiCertifyConfigManager.getInjiCertifyBaseUrl());

			jsonString = replaceKeywordValue(jsonString, "$PROOF_JWT_3$",
					signJWKForMockID(clientId, accessToken, oidcJWKKey4, testCaseName, tempUrl));
		}
		
		if (jsonString.contains("$PROOF_JWT_ED25519$")) {
			JSONObject request = new JSONObject(jsonString);
			String clientId = "";
			String accessToken = "";
			String tempUrl = "";
			if (request.has("client_id")) {
				clientId = request.getString("client_id");
				request.remove("client_id");
			}
			if (request.has("idpAccessToken")) {
				accessToken = request.getString("idpAccessToken");
			}
			jsonString = request.toString();
			tempUrl = getBaseURL(testCaseName, InjiCertifyConfigManager.getInjiCertifyBaseUrl());

			jsonString = replaceKeywordValue(jsonString, "$PROOF_JWT_ED25519$",
					signED25519JWT(clientId, accessToken, testCaseName, tempUrl));
		}
		
		if (jsonString.contains("$PROOF_JWT_ES256$")) {
			JSONObject request = new JSONObject(jsonString);
			String clientId = "";
			String accessToken = "";
			String tempUrl = "";
			if (request.has("client_id")) {
				clientId = request.getString("client_id");
				request.remove("client_id");
			}
			if (request.has("idpAccessToken")) {
				accessToken = request.getString("idpAccessToken");
			}
			jsonString = request.toString();
			tempUrl = getBaseURL(testCaseName, InjiCertifyConfigManager.getInjiCertifyBaseUrl());

			jsonString = replaceKeywordValue(jsonString, "$PROOF_JWT_ES256$",
					signES256JWT(clientId, accessToken, testCaseName, tempUrl));
		}

		if (jsonString.contains("$CLIENT_ASSERTION_JWT$")) {
			String oidcJWKKeyString = JWKKeyUtil.getJWKKey(OIDCJWK1);
			logger.info("oidcJWKKeyString =" + oidcJWKKeyString);
			try {
				oidcJWKKey1 = RSAKey.parse(oidcJWKKeyString);
				logger.info("oidcJWKKey1 =" + oidcJWKKey1);
			} catch (java.text.ParseException e) {
				logger.error(e.getMessage());
			}
			JSONObject request = new JSONObject(jsonString);
			String clientId = null;
			if (request.has("client_id")) {
				clientId = request.get("client_id").toString();
			}
			String tempUrl = getBaseURL(testCaseName, InjiCertifyConfigManager.getInjiCertifyBaseUrl());
			jsonString = replaceKeywordValue(jsonString, "$CLIENT_ASSERTION_JWT$",
					signJWKKey(clientId, oidcJWKKey1, tempUrl));
		}

		if (jsonString.contains("$CLIENT_ASSERTION_USER4_JWT$")) {
			String oidcJWKKeyString = JWKKeyUtil.getJWKKey(OIDCJWK4);
			logger.info("oidcJWKKeyString =" + oidcJWKKeyString);
			try {
				oidcJWKKey4 = RSAKey.parse(oidcJWKKeyString);
				logger.info("oidcJWKKey4 =" + oidcJWKKey4);
			} catch (java.text.ParseException e) {
				logger.error(e.getMessage());
			}
			JSONObject request = new JSONObject(jsonString);
			String clientId = null;
			if (request.has("client_id")) {
				clientId = request.get("client_id").toString();
			}
			String tempUrl = getBaseURL(testCaseName, InjiCertifyConfigManager.getInjiCertifyBaseUrl());

			jsonString = replaceKeywordValue(jsonString, "$CLIENT_ASSERTION_USER4_JWT$",
					signJWKKey(clientId, oidcJWKKey4, tempUrl));
		}

		if (jsonString.contains("$CLIENT_ASSERTION_USER4_JWK$")) {
			String oidcJWKKeyString = JWKKeyUtil.getJWKKey(OIDCJWK4);
			logger.info("oidcJWKKeyString =" + oidcJWKKeyString);
			try {
				oidcJWKKey4 = RSAKey.parse(oidcJWKKeyString);
				logger.info("oidcJWKKey4 =" + oidcJWKKey4);
			} catch (java.text.ParseException e) {
				logger.error(e.getMessage());
			}
			JSONObject request = new JSONObject(jsonString);
			String clientId = null;
			if (request.has("client_id")) {
				clientId = request.get("client_id").toString();
			}
			jsonString = replaceKeywordValue(jsonString, "$CLIENT_ASSERTION_USER4_JWK$",
					signJWKKeyForMock(clientId, oidcJWKKey4));
		}

		if (jsonString.contains("$PROOF_JWT_2$")) {
			JWKKeyUtil.generateAndCacheJWKKey(BINDINGJWK1);
			String oidcJWKKeyString = JWKKeyUtil.getJWKKey(OIDCJWK4);
			logger.info("oidcJWKKeyString =" + oidcJWKKeyString);
			try {
				oidcJWKKey4 = RSAKey.parse(oidcJWKKeyString);
				logger.info("oidcJWKKey4 =" + oidcJWKKey4);
			} catch (java.text.ParseException e) {
				logger.error(e.getMessage());
			}

			JSONObject request = new JSONObject(jsonString);
			String clientId = "";
			String accessToken = "";
			String tempUrl = "";
			if (request.has("client_id")) {
				clientId = request.getString("client_id");
				request.remove("client_id");
			}
			if (request.has("idpAccessToken")) {
				accessToken = request.getString("idpAccessToken");
			}
			jsonString = request.toString();

			String baseURL = InjiCertifyConfigManager.getInjiCertifyBaseUrl();
			if (testCaseName.contains("_GetCredentialSunBirdC")) {
				tempUrl = getValueFromInjiCertifyWellKnownEndPoint("credential_issuer", baseURL);
			}
			jsonString = replaceKeywordValue(jsonString, "$PROOF_JWT_2$",
					signJWKForMockID(clientId, accessToken, oidcJWKKey4, testCaseName, tempUrl));
		}

		return jsonString;
	}
	
	public static String replaceKeywordValue(String jsonString, String keyword, String value) {
		if (value != null && !value.isEmpty())
			return jsonString.replace(keyword, value);
		else {
			if (keyword.contains("$ID:"))
				throw new SkipException("Marking testcase as skipped as required field is empty " + keyword
						+ " please check the results of testcase: " + getTestCaseIDFromKeyword(keyword));
			else
				throw new SkipException("Marking testcase as skipped as required field is empty " + keyword);

		}
	}
	
<<<<<<< HEAD
	public static JSONArray esignetActuatorResponseArray = null;

	public static String getValueFromEsignetActuator(String section, String key) {
		String url = InjiCertifyConfigManager.getEsignetBaseUrl() + InjiCertifyConfigManager.getproperty("actuatorEsignetEndpoint");
		String actuatorCacheKey = url + section + key;
		String value = actuatorValueCache.get(actuatorCacheKey);
		if (value != null && !value.isEmpty())
			return value;

		try {
			if (esignetActuatorResponseArray == null) {
				Response response = null;
				JSONObject responseJson = null;
				response = RestClient.getRequest(url, MediaType.APPLICATION_JSON, MediaType.APPLICATION_JSON);
				responseJson = new JSONObject(response.getBody().asString());
				esignetActuatorResponseArray = responseJson.getJSONArray("propertySources");
			}

			for (int i = 0, size = esignetActuatorResponseArray.length(); i < size; i++) {
				JSONObject eachJson = esignetActuatorResponseArray.getJSONObject(i);
				if (eachJson.get("name").toString().contains(section)) {
					value = eachJson.getJSONObject(GlobalConstants.PROPERTIES).getJSONObject(key)
							.get(GlobalConstants.VALUE).toString();
					if (InjiCertifyConfigManager.IsDebugEnabled())
						logger.info("Actuator: " + url + " key: " + key + " value: " + value);
					break;
				}
			}
			actuatorValueCache.put(actuatorCacheKey, value);

			return value;
		} catch (Exception e) {
			logger.error(GlobalConstants.EXCEPTION_STRING_2 + e);
			return value;
		}

	}

	
=======
>>>>>>> 4b24805a
	public static Map<String, List<String>> proofSigningAlgorithmsMap = new HashMap<>();
	
	public static String getJsonFromInjiCertifyWellKnownEndPoint() {
		String url = InjiCertifyConfigManager.getInjiCertifyBaseUrl()
				+ InjiCertifyConfigManager.getproperty("injiCertifyWellKnownEndPoint");

		Response response = null;
		try {
			response = RestClient.getRequest(url, MediaType.APPLICATION_JSON, MediaType.APPLICATION_JSON);

		} catch (Exception e) {
			logger.error("Exception while making the request to the Inji Certify well-known endpoint: ", e);
		}

		if (response != null && response.getBody() != null) {
			return response.getBody().asString();
		} else {
			logger.warn("No response or empty body received from the Inji Certify well-known endpoint.");
			return "";
		}
	}
	
	public static void getSupportedCredentialSigningAlg() {
		String jsonResponse = getJsonFromInjiCertifyWellKnownEndPoint();

		if (jsonResponse != null && jsonResponse.isBlank() == false) {
			fetchAndUpdateSupportedAlgValues(jsonResponse);
		}

		logger.info("proofSigningAlgorithmsMap = " + proofSigningAlgorithmsMap);

	}

	public static void fetchAndUpdateSupportedAlgValues(String json) {
		ObjectMapper objectMapper = new ObjectMapper();

		try {
			JsonNode rootNode = objectMapper.readTree(json);
			JsonNode credentialConfigurationsNode = rootNode.path("credential_configurations_supported");

			// Iterate over each credential configuration and extract the signing algorithms
			Iterator<String> fieldNames = credentialConfigurationsNode.fieldNames();
			while (fieldNames.hasNext()) {
				String credentialType = fieldNames.next();
				JsonNode credentialConfigNode = credentialConfigurationsNode.path(credentialType);

				// Extract the proof_signing_alg_values_supported field
				JsonNode proofSigningAlgorithmsNode = credentialConfigNode.path("proof_types_supported").path("jwt")
						.path("proof_signing_alg_values_supported");

				if (proofSigningAlgorithmsNode.isArray()) {
					// Initialize list to store proof signing algorithms
					List<String> proofSigningAlgorithms = new ArrayList<>();
					for (JsonNode algNode : proofSigningAlgorithmsNode) {
						proofSigningAlgorithms.add(algNode.asText());
					}

					if (!proofSigningAlgorithms.isEmpty()) {
						proofSigningAlgorithmsMap.put(credentialType, proofSigningAlgorithms);
					}
				}
			}

		} catch (IOException e) {
			logger.error("Error while processing JSON: " + e.getMessage());
		}
	}
	
	public static String getValueFromInjiCertifyWellKnownEndPoint(String key, String baseURL) {
		String url = baseURL + InjiCertifyConfigManager.getproperty("injiCertifyWellKnownEndPoint");

		String actuatorCacheKey = url + key;
		String value = actuatorValueCache.get(actuatorCacheKey);
		if (value != null && !value.isEmpty())
			return value;

		Response response = null;
		JSONObject responseJson = null;
		try {
			response = RestClient.getRequest(url, MediaType.APPLICATION_JSON, MediaType.APPLICATION_JSON);
			responseJson = new org.json.JSONObject(response.getBody().asString());
			if (responseJson.has(key)) {
				actuatorValueCache.put(actuatorCacheKey, responseJson.getString(key));
				return responseJson.getString(key);
			}
		} catch (Exception e) {
			logger.error(GlobalConstants.EXCEPTION_STRING_2 + e);
		}
		return responseJson.getString(key);
	}
	
	public static String signJWKKeyForMock(String clientId, RSAKey jwkKey) {
		String tempUrl = getValueFromEsignetWellKnownEndPoint("token_endpoint", InjiCertifyConfigManager.getEsignetBaseUrl());
		int idTokenExpirySecs = Integer
				.parseInt(getValueFromEsignetActuator(InjiCertifyConfigManager.getEsignetActuatorPropertySection(),
						GlobalConstants.MOSIP_ESIGNET_ID_TOKEN_EXPIRE_SECONDS));
		JWSSigner signer;

		try {
			signer = new RSASSASigner(jwkKey);

			Date currentTime = new Date();

			// Create a Calendar instance to manipulate time
			Calendar calendar = Calendar.getInstance();
			calendar.setTime(currentTime);

			// Add one hour to the current time
			calendar.add(Calendar.HOUR_OF_DAY, (idTokenExpirySecs / 3600)); // Adding one hour

			// Get the updated expiration time
			Date expirationTime = calendar.getTime();

			JWTClaimsSet claimsSet = new JWTClaimsSet.Builder().subject(clientId).audience(tempUrl).issuer(clientId)
					.issueTime(currentTime).expirationTime(expirationTime).build();

			logger.info("JWT current and expiry time " + currentTime + " & " + expirationTime);

			SignedJWT signedJWT = new SignedJWT(
					new JWSHeader.Builder(JWSAlgorithm.RS256).keyID(jwkKey.getKeyID()).build(), claimsSet);

			signedJWT.sign(signer);
			clientAssertionToken = signedJWT.serialize();
		} catch (Exception e) {
			logger.error("Exception while signing oidcJWKKey for client assertion: " + e.getMessage());
		}
		return clientAssertionToken;
	}
	
	public static String signJWKForMock(String clientId, String accessToken, RSAKey jwkKey, String testCaseName,
			String tempUrl) {
		int idTokenExpirySecs = Integer
				.parseInt(getValueFromEsignetActuator(InjiCertifyConfigManager.getEsignetActuatorPropertySection(),
						GlobalConstants.MOSIP_ESIGNET_ID_TOKEN_EXPIRE_SECONDS));
		JWSSigner signer;
		String proofJWT = "";
		String typ = "openid4vci-proof+jwt";
		JWK jwkHeader = jwkKey.toPublicJWK();
		SignedJWT signedJWT = null;

		try {
			signer = new RSASSASigner(jwkKey);
			Date currentTime = new Date();

			// Create a Calendar instance to manipulate time
			Calendar calendar = Calendar.getInstance();
			calendar.setTime(currentTime);

			// Add one hour to the current time
			calendar.add(Calendar.HOUR_OF_DAY, (idTokenExpirySecs / 3600)); // Adding one hour

			// Get the updated expiration time
			Date expirationTime = calendar.getTime();

			String[] jwtParts = accessToken.split("\\.");
			String jwtPayloadBase64 = jwtParts[1];
			byte[] jwtPayloadBytes = Base64.getDecoder().decode(jwtPayloadBase64);
			String jwtPayload = new String(jwtPayloadBytes, StandardCharsets.UTF_8);
			JWTClaimsSet claimsSet = null;
			String nonce = new ObjectMapper().readTree(jwtPayload).get("c_nonce").asText();

			claimsSet = new JWTClaimsSet.Builder().audience(tempUrl).claim("nonce", nonce).issuer(clientId)
					.issueTime(currentTime).expirationTime(expirationTime).build();
			signedJWT = new SignedJWT(
					new JWSHeader.Builder(JWSAlgorithm.RS256).type(new JOSEObjectType(typ)).jwk(jwkHeader).build(),
					claimsSet);

			signedJWT.sign(signer);
			proofJWT = signedJWT.serialize();
		} catch (Exception e) {
			logger.error("Exception while signing proof_jwt to get credential: " + e.getMessage());
		}
		return proofJWT;
	}
	
	public static String signJWKKey(String clientId, RSAKey jwkKey, String tempUrl) {
		int idTokenExpirySecs = Integer
				.parseInt(getValueFromEsignetActuator(InjiCertifyConfigManager.getEsignetActuatorPropertySection(),
						GlobalConstants.MOSIP_ESIGNET_ID_TOKEN_EXPIRE_SECONDS));
		JWSSigner signer;

		try {
			signer = new RSASSASigner(jwkKey);

			Date currentTime = new Date();

			// Create a Calendar instance to manipulate time
			Calendar calendar = Calendar.getInstance();
			calendar.setTime(currentTime);

			// Add one hour to the current time
			calendar.add(Calendar.HOUR_OF_DAY, (idTokenExpirySecs / 3600)); // Adding one hour

			// Get the updated expiration time
			Date expirationTime = calendar.getTime();

			JWTClaimsSet claimsSet = new JWTClaimsSet.Builder().subject(clientId).audience(tempUrl).issuer(clientId)
					.issueTime(currentTime).expirationTime(expirationTime).build();

			logger.info("JWT current and expiry time " + currentTime + " & " + expirationTime);

			SignedJWT signedJWT = new SignedJWT(
					new JWSHeader.Builder(JWSAlgorithm.RS256).keyID(jwkKey.getKeyID()).build(), claimsSet);

			signedJWT.sign(signer);
			clientAssertionToken = signedJWT.serialize();
		} catch (Exception e) {
			logger.error("Exception while signing oidcJWKKey for client assertion: " + e.getMessage());
		}
		return clientAssertionToken;
	}
	
	public static String getValueFromEsignetWellKnownEndPoint(String key, String baseURL) {
		String url = baseURL + InjiCertifyConfigManager.getproperty("esignetWellKnownEndPoint");
		Response response = null;
		JSONObject responseJson = null;
		if (responseJson == null) {
			try {
				response = RestClient.getRequest(url, MediaType.APPLICATION_JSON, MediaType.APPLICATION_JSON);
				responseJson = new org.json.JSONObject(response.getBody().asString());
				return responseJson.getString(key);
			} catch (Exception e) {
				logger.error(GlobalConstants.EXCEPTION_STRING_2 + e);
			}
		}
		return responseJson.getString(key);
	}
	
	public static String getBaseURL(String testCaseName, String baseURL) {
		String tempURL = "";

		if (testCaseName.contains("_GetCredentialSunBirdC")) {
			tempURL = getValueFromInjiCertifyWellKnownEndPoint("credential_issuer", baseURL);
		} else if (testCaseName.contains("_GetCredentialMosipID")) {
			tempURL = getValueFromInjiCertifyWellKnownEndPoint("credential_issuer", baseURL);
		} else if (testCaseName.contains("_GenerateTokenVCIMOSIPID")) {
			tempURL = getValueFromEsignetWellKnownEndPoint("token_endpoint",
					InjiCertifyConfigManager.getEsignetBaseUrl());
		} else if (testCaseName.contains("_GenerateToken_ForMockIDA")) {
			tempURL = getValueFromEsignetWellKnownEndPoint("token_endpoint",
					InjiCertifyConfigManager.getEsignetBaseUrl());
		} else if (testCaseName.contains("_GenerateToken_ForLandRegistry")|| testCaseName.contains("_GenerateToken_FormDoc")) {
			tempURL = getValueFromEsignetWellKnownEndPoint("token_endpoint",
					InjiCertifyConfigManager.getEsignetBaseUrl());
		} else if (testCaseName.contains("_GetCredentialForMockIDA")) {
			tempURL = getValueFromInjiCertifyWellKnownEndPoint("credential_issuer", baseURL);
		} else if (testCaseName.contains("_GetCredentialForLandRegistry")|| testCaseName.contains("_GetCredentialFormDoc")) {
			tempURL = getValueFromInjiCertifyWellKnownEndPoint("credential_issuer", baseURL);
		}

		return tempURL;

	}
	
	public static String getTempURL(TestCaseDTO testCaseDTO) {
		return getTempURL(testCaseDTO, null);
	}
	
	public static String getTempURL(TestCaseDTO testCaseDTO, String endPoint) {
		String testCaseName = testCaseDTO.getTestCaseName();

		if (testCaseDTO.getEndPoint().startsWith("$ESIGNETMOCKBASEURL$") && testCaseName.contains("SunBirdC")) {
			if (InjiCertifyConfigManager.isInServiceNotDeployedList("sunbirdrc"))
				throw new SkipException(GlobalConstants.SERVICE_NOT_DEPLOYED_MESSAGE);

			return InjiCertifyConfigManager.getEsignetBaseUrl();
		} else if (testCaseDTO.getEndPoint().startsWith("$ESIGNETMOSIPIDBASEURL$")) {
			return InjiCertifyConfigManager.getEsignetBaseUrl();
		} else if (testCaseDTO.getEndPoint().startsWith("$ESIGNETMOCKIDABASEURL$")) {
			return InjiCertifyConfigManager.getEsignetBaseUrl();
		} else if (endPoint != null && endPoint.startsWith("$ESIGNETMOSIPIDBASEURL$")) {
			return InjiCertifyConfigManager.getEsignetBaseUrl();
		} else if (endPoint != null && endPoint.startsWith("$ESIGNETMOCKIDABASEURL$")) {
			return InjiCertifyConfigManager.getEsignetBaseUrl();
		} else if (testCaseDTO.getEndPoint().startsWith("$INJICERTIFYINSURANCEBASEURL$")
				&& testCaseName.contains("GetCredentialSunBirdC")) {
			return InjiCertifyConfigManager. getInjiCertifyBaseUrl();
		} else if (testCaseDTO.getEndPoint().startsWith("$INJICERTIFYINSURANCEBASEURL$")
					&& testCaseName.contains("CredentialConfig")) {
				return InjiCertifyConfigManager. getInjiCertifyBaseUrl();
		} else if (testCaseDTO.getEndPoint().startsWith("$INJICERTIFYMOSIPIDBASEURL$")
				&& testCaseName.contains("_GetCredentialMosipID")) {
			return InjiCertifyConfigManager. getInjiCertifyBaseUrl();
		} else if (testCaseDTO.getEndPoint().startsWith("$INJICERTIFYMOCKIDABASEURL$")
				&& testCaseName.contains("_GetCredentialForMockIDA")) {
			return InjiCertifyConfigManager. getInjiCertifyBaseUrl();
		} else if (testCaseDTO.getEndPoint().startsWith("$SUNBIRDBASEURL$")
				&& testCaseName.contains("Policy_")) {
			return InjiCertifyConfigManager.getSunBirdBaseURL();
		} else if (testCaseDTO.getEndPoint().startsWith("$INJICERTIFYBASEURL$")) {
			return InjiCertifyConfigManager.getInjiCertifyBaseUrl();
		}
		
		

		return endPoint == null ? testCaseDTO.getEndPoint() : endPoint;
	}
	
	public static String getKeyWordFromEndPoint(String endPoint) {
		
		if (endPoint.startsWith("$ESIGNETMOCKBASEURL$"))
			return "$ESIGNETMOCKBASEURL$";
		if (endPoint.startsWith("$ESIGNETMOSIPIDBASEURL$"))
			return "$ESIGNETMOSIPIDBASEURL$";
		if (endPoint.startsWith("$ESIGNETMOCKIDABASEURL$"))
			return "$ESIGNETMOCKIDABASEURL$";
		if (endPoint.startsWith("$INJICERTIFYINSURANCEBASEURL$"))
			return "$INJICERTIFYINSURANCEBASEURL$";
		if (endPoint.startsWith("$INJICERTIFYMOSIPIDBASEURL$"))
			return "$INJICERTIFYMOSIPIDBASEURL$";
		if (endPoint.startsWith("$INJICERTIFYMOCKIDABASEURL$"))
			return "$INJICERTIFYMOCKIDABASEURL$";
		if (endPoint.startsWith("$SUNBIRDBASEURL$"))
			return "$SUNBIRDBASEURL$";
		if (endPoint.startsWith("$INJICERTIFYBASEURL$"))
			return "$INJICERTIFYBASEURL$";
		
		return "";
	}
	
	public static TestCaseDTO isTestCaseValidForExecution(TestCaseDTO testCaseDTO) {
		String testCaseName = testCaseDTO.getTestCaseName();
		
		//When the captcha is enabled we cannot execute the test case as we can not generate the captcha token
		if (isCaptchaEnabled() == true) {
			GlobalMethods.reportCaptchaStatus(GlobalConstants.CAPTCHA_ENABLED, true);
			throw new SkipException(GlobalConstants.CAPTCHA_ENABLED_MESSAGE);
		}

		if (MosipTestRunner.skipAll == true) {
			throw new SkipException(GlobalConstants.PRE_REQUISITE_FAILED_MESSAGE);
		}

		if (SkipTestCaseHandler.isTestCaseInSkippedList(testCaseName)) {
			throw new SkipException(GlobalConstants.KNOWN_ISSUES);
		}

		if (currentUseCase.equalsIgnoreCase("mock")) {
			if (!testCaseName.toLowerCase().contains("mock")) {
				throw new SkipException(GlobalConstants.FEATURE_NOT_SUPPORTED_MESSAGE);
			} else if (testCaseName.contains("_GetCredentialForMockIDA")
					&& !(isSignatureSupportedForTheTestCase(testCaseDTO))) {
				throw new SkipException(GlobalConstants.FEATURE_NOT_SUPPORTED_MESSAGE);
			}

		}
		if (currentUseCase.toLowerCase().equals("sunbird")) {
			if (!testCaseName.toLowerCase().contains("sunbird")) {
				throw new SkipException(GlobalConstants.FEATURE_NOT_SUPPORTED_MESSAGE);
			} else if (testCaseName.contains("_GetCredentialSunBirdC")
					&& !(isSignatureSupportedForTheTestCase(testCaseDTO))) {
				throw new SkipException(GlobalConstants.FEATURE_NOT_SUPPORTED_MESSAGE);
			}
		}

		if (currentUseCase.toLowerCase().equals("mosipid") && testCaseName.toLowerCase().contains("mosipid") == false) {
			throw new SkipException(GlobalConstants.FEATURE_NOT_SUPPORTED_MESSAGE);
		}

		if (currentUseCase.equalsIgnoreCase("landregistry")) {
			if (!testCaseName.toLowerCase().contains("landregistry")) {
				throw new SkipException(GlobalConstants.FEATURE_NOT_SUPPORTED_MESSAGE);
			} else if (testCaseName.contains("_GetCredentialForLandRegistry")
					&& !(isSignatureSupportedForTheTestCase(testCaseDTO))) {
				throw new SkipException(GlobalConstants.FEATURE_NOT_SUPPORTED_MESSAGE);
			}
		}
		if (currentUseCase.toLowerCase().equals("mdoc") && testCaseName.toLowerCase().contains("mdoc") == false) {
			throw new SkipException(GlobalConstants.FEATURE_NOT_SUPPORTED_MESSAGE);
		}
		if (currentUseCase.toLowerCase().equals("credentialconfig") && testCaseName.toLowerCase().contains("credentialconfig") == false) {
			throw new SkipException(GlobalConstants.FEATURE_NOT_SUPPORTED_MESSAGE);
		}
		if (currentUseCase.toLowerCase().equals("svgtemplate") && testCaseName.toLowerCase().contains("svgtemplate") == false) {
			throw new SkipException(GlobalConstants.FEATURE_NOT_SUPPORTED_MESSAGE);
		}		
		
		return testCaseDTO;
	}
	
	public static boolean isSignatureSupportedForTheTestCase(TestCaseDTO testCaseDTO) {
		boolean bReturn = true;
		JSONObject testInputJson = new JSONObject(testCaseDTO.getInput());

		// Extract the credentialType and signatureSupported from the test input
		String credentialType = testInputJson.optString("credentialType", null);
		String signatureSupported = testInputJson.optString("signatureSupported", null);

		if (credentialType != null && signatureSupported != null) {
			List<String> signingAlgorithms = proofSigningAlgorithmsMap.get(credentialType);

			if (signingAlgorithms != null) {
				// If signatureSupported is not in the signing algorithms list, skip the test
				if (!signingAlgorithms.contains(signatureSupported)) {
					bReturn = false;
				}
			}
		}

		return bReturn;
	}
	
	public static String signJWKForMockID(String clientId, String accessToken, RSAKey jwkKey, String testCaseName,
			String tempUrl) {
		int idTokenExpirySecs = Integer
				.parseInt(getValueFromEsignetActuator(InjiCertifyConfigManager.getEsignetActuatorPropertySection(),
						GlobalConstants.MOSIP_ESIGNET_ID_TOKEN_EXPIRE_SECONDS));
		JWSSigner signer;
		String proofJWT = "";
		String typ = "openid4vci-proof+jwt";
		JWK jwkHeader = jwkKey.toPublicJWK();
		SignedJWT signedJWT = null;

		try {
			signer = new RSASSASigner(jwkKey);
			Date currentTime = new Date();

			// Create a Calendar instance to manipulate time
			Calendar calendar = Calendar.getInstance();
			calendar.setTime(currentTime);

			// Add one hour to the current time
			calendar.add(Calendar.HOUR_OF_DAY, (idTokenExpirySecs / 3600)); // Adding one hour

			// Get the updated expiration time
			Date expirationTime = calendar.getTime();

			String[] jwtParts = accessToken.split("\\.");
			String jwtPayloadBase64 = jwtParts[1];
			byte[] jwtPayloadBytes = Base64.getDecoder().decode(jwtPayloadBase64);
			String jwtPayload = new String(jwtPayloadBytes, StandardCharsets.UTF_8);
			JWTClaimsSet claimsSet = null;
			String nonce = new ObjectMapper().readTree(jwtPayload).get("c_nonce").asText();
			
			if (testCaseName.contains("_Invalid_C_nonce_"))
				nonce = "jwt_payload.c_nonce123";
			else if (testCaseName.contains("_Empty_C_nonce_"))
				nonce = "";
			else if (testCaseName.contains("_SpaceVal_C_nonce_"))
				nonce = "  ";
			else if (testCaseName.contains("_Exp_C_nonce_"))
				nonce = "aXPrnkX78dMgkbkkocu7AV";
			else if (testCaseName.contains("_Empty_Typ_"))
				typ = "";
			else if (testCaseName.contains("_SpaceVal_Typ_"))
				typ = "  ";
			else if (testCaseName.contains("_Invalid_Typ_"))
				typ = "openid4vci-123@proof+jwt";
			else if (testCaseName.contains("_Invalid_JwkHeader_"))
				jwkHeader = RSAKey.parse(JWKKeyUtil.getJWKKey(BINDINGJWK1)).toPublicJWK();
			else if (testCaseName.contains("_Invalid_Aud_"))
				tempUrl = "sdfaf";
			else if (testCaseName.contains("_Empty_Aud_"))
				tempUrl = "";
			else if (testCaseName.contains("_SpaceVal_Aud_"))
				tempUrl = "  ";
			else if (testCaseName.contains("_Invalid_Iss_"))
				clientId = "sdfdsg";
			else if (testCaseName.contains("_Invalid_Exp_"))
				idTokenExpirySecs = 0;

			claimsSet = new JWTClaimsSet.Builder().audience(tempUrl).claim("nonce", nonce).issuer(clientId)
					.issueTime(currentTime).expirationTime(expirationTime).build();
			
			if (testCaseName.contains("_Missing_Typ_")) {
				signedJWT = new SignedJWT(new JWSHeader.Builder(JWSAlgorithm.RS256).jwk(jwkHeader).build(), claimsSet);
			} else if (testCaseName.contains("_Missing_JwkHeader_")) {
				signedJWT = new SignedJWT(
						new JWSHeader.Builder(JWSAlgorithm.RS256).type(new JOSEObjectType(typ)).build(), claimsSet);
			} else if (testCaseName.contains("_Sign_PS256_")) {
				signedJWT = new SignedJWT(
						new JWSHeader.Builder(JWSAlgorithm.PS256).type(new JOSEObjectType(typ)).jwk(jwkHeader).build(),
						claimsSet);
			} else {
				signedJWT = new SignedJWT(
						new JWSHeader.Builder(JWSAlgorithm.RS256).type(new JOSEObjectType(typ)).jwk(jwkHeader).build(),
						claimsSet);
			}

			signedJWT.sign(signer);
			proofJWT = signedJWT.serialize();
		} catch (Exception e) {
			logger.error("Exception while signing proof_jwt to get credential: " + e.getMessage());
		}
		return proofJWT;
	}
	
	public static String generateP256DidKey(byte[] rawP256PublicKey) {
	    // P-256 public keys in uncompressed format are 65 bytes (0x04 + 32 bytes x + 32 bytes y)
	    // P-256 public keys in compressed format are 33 bytes (0x02/0x03 + 32 bytes x)
	    if (rawP256PublicKey == null || (rawP256PublicKey.length != 65 && rawP256PublicKey.length != 33)) {
	        throw new IllegalArgumentException("Invalid P-256 public key: must be 33 bytes (compressed) or 65 bytes (uncompressed)");
	    }

	    // Multicodec prefix for P-256 (0x1200)
	    byte[] prefix = new byte[]{0x12, 0x00};

	    byte[] combined = new byte[prefix.length + rawP256PublicKey.length];
	    System.arraycopy(prefix, 0, combined, 0, prefix.length);
	    System.arraycopy(rawP256PublicKey, 0, combined, prefix.length, rawP256PublicKey.length);

	    return "did:key:z" + Base58.encode(combined);
	}
	
	private static byte[] extractRawP256PublicKey(ECKey ecJWK) throws Exception {
	    // Get the X and Y coordinates
	    byte[] x = ecJWK.getX().decode();
	    byte[] y = ecJWK.getY().decode();
	    
	    // Create uncompressed format: 0x04 + X + Y
	    byte[] rawPublicKey = new byte[65];
	    rawPublicKey[0] = 0x04; // Uncompressed point indicator
	    System.arraycopy(x, 0, rawPublicKey, 1, 32);
	    System.arraycopy(y, 0, rawPublicKey, 33, 32);
	    
	    return rawPublicKey;
	}
	public static String signES256JWT(String clientId, String accessToken, String testCaseName, String tempUrl) {
		int idTokenExpirySecs = Integer
				.parseInt(getValueFromEsignetActuator(InjiCertifyConfigManager.getEsignetActuatorPropertySection(),
						GlobalConstants.MOSIP_ESIGNET_ID_TOKEN_EXPIRE_SECONDS));

		String proofJWT = "";
		SignedJWT signedJWT;
		JWSHeader header = null;
		

		try {
			// Generate EC key pair using Java KeyPairGenerator
			KeyPairGenerator keyGen = KeyPairGenerator.getInstance("EC");
			keyGen.initialize(new ECGenParameterSpec("secp256r1"));
			KeyPair keyPair = keyGen.generateKeyPair();

	        // Convert to ECKey (Nimbus)
			ECKey ecJWK = new ECKey.Builder(Curve.P_256, (ECPublicKey) keyPair.getPublic())
	                .privateKey((ECPrivateKey) keyPair.getPrivate())
	                .keyID(UUID.randomUUID().toString())
	                .build();

			if (testCaseName.contains("_Did_Key_Sign_")) {
				byte[] rawPublicKey = extractRawP256PublicKey(ecJWK);
	            
	            String didKey = generateP256DidKey(rawPublicKey);

	             header = new JWSHeader.Builder(JWSAlgorithm.ES256)
	                    .keyID(didKey) // No fragment
	                    .type(new JOSEObjectType("openid4vci-proof+jwt"))
	                    .build(); 
			} else
	             {
	            header = new JWSHeader.Builder(JWSAlgorithm.ES256)
	                    .jwk(ecJWK.toPublicJWK())
	                    .type(new JOSEObjectType("openid4vci-proof+jwt"))
	                    .build();
	        }
          

			Date currentTime = new Date();

			Calendar calendar = Calendar.getInstance();
			calendar.setTime(currentTime);
			calendar.add(Calendar.SECOND, idTokenExpirySecs);
			Date expirationTime = calendar.getTime();

			signedJWT = SignedJWT.parse(accessToken);
			String nonce = signedJWT.getJWTClaimsSet().getClaim("c_nonce").toString();

			JWTClaimsSet claimsSet = new JWTClaimsSet.Builder().audience(tempUrl).claim("nonce", nonce).issuer(clientId)
					.issueTime(currentTime).expirationTime(expirationTime).build();

			signedJWT = new SignedJWT(header, claimsSet);
			JWSSigner signer = new ECDSASigner(ecJWK);

			signedJWT.sign(signer);
			proofJWT = signedJWT.serialize();

		} catch (Exception e) {
			logger.error("Exception while signing proof_jwt with ES256: " + e.getMessage());
		}

		return proofJWT;
	}

	public static String generateEd25519DidKey(byte[] rawEd25519PublicKey) {
	    // Ed25519 public keys are 32 bytes
	    if (rawEd25519PublicKey == null || rawEd25519PublicKey.length != 32) {
	        throw new IllegalArgumentException("Invalid Ed25519 public key: must be 32 bytes");
	    }

	    // Multicodec prefix for Ed25519 (0xED01)
	    byte[] prefix = new byte[]{(byte) 0xED, 0x01};

	    byte[] combined = new byte[prefix.length + rawEd25519PublicKey.length];
	    System.arraycopy(prefix, 0, combined, 0, prefix.length);
	    System.arraycopy(rawEd25519PublicKey, 0, combined, prefix.length, rawEd25519PublicKey.length);

	    return "did:key:z" + Base58.encode(combined);
	}
	public static String signED25519JWT(String clientId, String accessToken, String testCaseName, String tempUrl) {
		int idTokenExpirySecs = Integer
				.parseInt(getValueFromEsignetActuator(InjiCertifyConfigManager.getEsignetActuatorPropertySection(),
						GlobalConstants.MOSIP_ESIGNET_ID_TOKEN_EXPIRE_SECONDS));
		JWSSigner signer;
		String proofJWT = "";
		SignedJWT signedJWT = null;
		JWSHeader header = null;

		try {
			OctetKeyPair edJWK = new OctetKeyPairGenerator(Curve.Ed25519).generate();
			
			if(testCaseName.contains("_Did_Key_Sign_")) {
				
				byte[] rawPublicKey = edJWK.getX().decode();

				String didKey = generateEd25519DidKey(rawPublicKey);
				
				header = new JWSHeader.Builder(JWSAlgorithm.Ed25519)
						.type(new JOSEObjectType("openid4vci-proof+jwt")).keyID(didKey).build();
			}else {
				header = new JWSHeader.Builder(JWSAlgorithm.Ed25519)
						.type(new JOSEObjectType("openid4vci-proof+jwt")).jwk(edJWK.toPublicJWK()).build();
			}

			Date currentTime = new Date();

			// Create a Calendar instance to manipulate time
			Calendar calendar = Calendar.getInstance();
			calendar.setTime(currentTime);

			// Add one hour to the current time
			calendar.add(Calendar.HOUR_OF_DAY, (idTokenExpirySecs / 3600)); // Adding one hour

			// Get the updated expiration time
			Date expirationTime = calendar.getTime();

			signedJWT = SignedJWT.parse(accessToken);

			String nonce = signedJWT.getJWTClaimsSet().getClaim("c_nonce").toString();
			JWTClaimsSet claimsSet = null;

			claimsSet = new JWTClaimsSet.Builder().audience(tempUrl).claim("nonce", nonce).issuer(clientId)
					.issueTime(currentTime).expirationTime(expirationTime).build();

			signedJWT = new SignedJWT(header, claimsSet);
			signer = new Ed25519Signer(edJWK);

			signedJWT.sign(signer);
			proofJWT = signedJWT.serialize();
		} catch (Exception e) {
			logger.error("Exception while signing proof_jwt to get credential: " + e.getMessage());
		}
		return proofJWT;
	}
	
	public static String generateFullNameForSunBirdR() {
		return faker.name().fullName();
	}

	public static String generateDobForSunBirdR() {
		Faker faker = new Faker();
		LocalDate dob = faker.date().birthday().toInstant().atZone(java.time.ZoneId.systemDefault()).toLocalDate();
		DateTimeFormatter formatter = DateTimeFormatter.ofPattern("yyyy-MM-dd");
		return dob.format(formatter);
	}
	
	public static JSONArray certifyActuatorResponseArray = null;
	
	public static String getValueFromCertifyActuator(String section, String key, String url) {
		// Combine the cache key to uniquely identify each request
		String actuatorCacheKey = url + section + key;

		// Check if the value is already cached
		String value = actuatorValueCache.get(actuatorCacheKey);
		if (value != null) {
			return value; // Return cached value if available
		}

		try {
			// Fetch the actuator response array if it's not already populated
			if (certifyActuatorResponseArray == null) {
				Response response = RestClient.getRequest(url, MediaType.APPLICATION_JSON, MediaType.APPLICATION_JSON);
				JSONObject responseJson = new JSONObject(response.getBody().asString());
				certifyActuatorResponseArray = responseJson.getJSONArray("propertySources");
			}

			// Loop through the "propertySources" to find the matching section and key
			for (int i = 0, size = certifyActuatorResponseArray.length(); i < size; i++) {
				JSONObject eachJson = certifyActuatorResponseArray.getJSONObject(i);
				// Check if the section matches
				if (eachJson.get("name").toString().contains(section)) {
					// Get the value from the properties object
					JSONObject properties = eachJson.getJSONObject(GlobalConstants.PROPERTIES);
					if (properties.has(key)) {
						value = properties.getJSONObject(key).get(GlobalConstants.VALUE).toString();
						// Log the value if debug is enabled
						if (InjiCertifyConfigManager.IsDebugEnabled()) {
							logger.info("Actuator: " + url + " key: " + key + " value: " + value);
						}
						break; // Exit the loop once the value is found
					} else {
						logger.warn("Key '" + key + "' not found in section '" + section + "'.");
					}
				}
			}

			// Cache the retrieved value for future lookups
			if (value != null) {
				actuatorValueCache.put(actuatorCacheKey, value);
			} else {
				logger.warn("No value found for section: " + section + ", key: " + key);
			}

			return value;
		} catch (JSONException e) {
			// Handle JSON parsing exceptions separately
			logger.error("JSON parsing error for section: " + section + ", key: " + key + " - " + e.getMessage());
			return null; // Return null if JSON parsing fails
		} catch (Exception e) {
			// Catch any other exceptions (e.g., network issues)
			logger.error("Error fetching value for section: " + section + ", key: " + key + " - " + e.getMessage());
			return null; // Return null if any other exception occurs
		}
	}
	
}<|MERGE_RESOLUTION|>--- conflicted
+++ resolved
@@ -514,48 +514,6 @@
 		}
 	}
 	
-<<<<<<< HEAD
-	public static JSONArray esignetActuatorResponseArray = null;
-
-	public static String getValueFromEsignetActuator(String section, String key) {
-		String url = InjiCertifyConfigManager.getEsignetBaseUrl() + InjiCertifyConfigManager.getproperty("actuatorEsignetEndpoint");
-		String actuatorCacheKey = url + section + key;
-		String value = actuatorValueCache.get(actuatorCacheKey);
-		if (value != null && !value.isEmpty())
-			return value;
-
-		try {
-			if (esignetActuatorResponseArray == null) {
-				Response response = null;
-				JSONObject responseJson = null;
-				response = RestClient.getRequest(url, MediaType.APPLICATION_JSON, MediaType.APPLICATION_JSON);
-				responseJson = new JSONObject(response.getBody().asString());
-				esignetActuatorResponseArray = responseJson.getJSONArray("propertySources");
-			}
-
-			for (int i = 0, size = esignetActuatorResponseArray.length(); i < size; i++) {
-				JSONObject eachJson = esignetActuatorResponseArray.getJSONObject(i);
-				if (eachJson.get("name").toString().contains(section)) {
-					value = eachJson.getJSONObject(GlobalConstants.PROPERTIES).getJSONObject(key)
-							.get(GlobalConstants.VALUE).toString();
-					if (InjiCertifyConfigManager.IsDebugEnabled())
-						logger.info("Actuator: " + url + " key: " + key + " value: " + value);
-					break;
-				}
-			}
-			actuatorValueCache.put(actuatorCacheKey, value);
-
-			return value;
-		} catch (Exception e) {
-			logger.error(GlobalConstants.EXCEPTION_STRING_2 + e);
-			return value;
-		}
-
-	}
-
-	
-=======
->>>>>>> 4b24805a
 	public static Map<String, List<String>> proofSigningAlgorithmsMap = new HashMap<>();
 	
 	public static String getJsonFromInjiCertifyWellKnownEndPoint() {
