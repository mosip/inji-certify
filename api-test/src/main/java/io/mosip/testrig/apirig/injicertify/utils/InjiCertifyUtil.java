--- conflicted
+++ resolved
@@ -1102,10 +1102,6 @@
 						GlobalConstants.MOSIP_ESIGNET_ID_TOKEN_EXPIRE_SECONDS));
 		JWSSigner signer;
 		String proofJWT = "";
-<<<<<<< HEAD
-=======
-//		String typ = "openid4vci-proof+jwt";
->>>>>>> a3aac892
 		SignedJWT signedJWT = null;
 		JWSHeader header = null;
 
