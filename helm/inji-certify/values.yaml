--- conflicted
+++ resolved
@@ -456,14 +456,6 @@
       port: 80
   hosts:
     - injicertify.sandbox.xyz.net
-<<<<<<< HEAD
-  prefix: /
-
-enable_insecure: false
-springConfigNameEnv:
-activeProfileEnv:
-installHSMPlugin: true
-=======
   uriMatches:
     - matchType: exact
       uri: /.well-known/openid-credential-issuer
@@ -471,4 +463,10 @@
     - matchType: prefix
       uri: /
       port: 80
->>>>>>> 24aa28d3
+
+enable_insecure: false
+springConfigNameEnv:
+activeProfileEnv:
+installHSMPlugin: true
+
+  
