--- conflicted
+++ resolved
@@ -139,36 +139,21 @@
                 String validUuid = "550e8400-e29b-41d4-a716-446655440000";
 
                 Mockito.when(preAuthorizedCodeService.getCredentialOffer(validUuid))
-<<<<<<< HEAD
-                                .thenThrow(new CertifyException("offer_not_found",
-=======
                                 .thenThrow(new CertifyException(ErrorConstants.CREDENTIAL_OFFER_NOT_FOUND,
->>>>>>> 25a65193
                                                 "Credential offer not found or expired"));
 
                 mockMvc.perform(get("/credential-offer-data/{offer_id}", validUuid)
                                 .accept(MediaType.APPLICATION_JSON))
                                 .andExpect(status().isOk()) // ExceptionHandler returns 200 OK with errors
                                 .andExpect(jsonPath("$.errors").isArray())
-<<<<<<< HEAD
-                                .andExpect(jsonPath("$.errors[0].errorCode").value("offer_not_found"));
-=======
                                 .andExpect(jsonPath("$.errors[0].errorCode")
                                                 .value(ErrorConstants.CREDENTIAL_OFFER_NOT_FOUND));
->>>>>>> 25a65193
         }
 
         // Tests for /token endpoint
 
         @Test
         public void token_Success() throws Exception {
-<<<<<<< HEAD
-=======
-                TokenRequest request = new TokenRequest();
-                request.setGrantType(Constants.PRE_AUTHORIZED_CODE_GRANT_TYPE);
-                request.setPreAuthorizedCode("test-pre-auth-code");
-
->>>>>>> 25a65193
                 TokenResponse expectedResponse = TokenResponse.builder()
                                 .accessToken("at_test_access_token")
                                 .tokenType("Bearer")
@@ -181,14 +166,9 @@
                                 .thenReturn(expectedResponse);
 
                 mockMvc.perform(post("/token")
-<<<<<<< HEAD
                                 .contentType(MediaType.APPLICATION_FORM_URLENCODED)
                                 .param("grant_type", Constants.PRE_AUTHORIZED_CODE_GRANT_TYPE)
                                 .param("pre-authorized_code", "test-pre-auth-code")
-=======
-                                .content(objectMapper.writeValueAsBytes(request))
-                                .contentType(MediaType.APPLICATION_JSON)
->>>>>>> 25a65193
                                 .accept(MediaType.APPLICATION_JSON))
                                 .andExpect(status().isOk())
                                 .andExpect(jsonPath("$.access_token").value("at_test_access_token"))
@@ -200,14 +180,6 @@
 
         @Test
         public void token_WithTxCode_Success() throws Exception {
-<<<<<<< HEAD
-=======
-                TokenRequest request = new TokenRequest();
-                request.setGrantType(Constants.PRE_AUTHORIZED_CODE_GRANT_TYPE);
-                request.setPreAuthorizedCode("test-pre-auth-code");
-                request.setTxCode("1234");
-
->>>>>>> 25a65193
                 TokenResponse expectedResponse = TokenResponse.builder()
                                 .accessToken("at_test_access_token")
                                 .tokenType("Bearer")
@@ -220,15 +192,10 @@
                                 .thenReturn(expectedResponse);
 
                 mockMvc.perform(post("/token")
-<<<<<<< HEAD
                                 .contentType(MediaType.APPLICATION_FORM_URLENCODED)
                                 .param("grant_type", Constants.PRE_AUTHORIZED_CODE_GRANT_TYPE)
                                 .param("pre-authorized_code", "test-pre-auth-code")
                                 .param("tx_code", "1234")
-=======
-                                .content(objectMapper.writeValueAsBytes(request))
-                                .contentType(MediaType.APPLICATION_JSON)
->>>>>>> 25a65193
                                 .accept(MediaType.APPLICATION_JSON))
                                 .andExpect(status().isOk())
                                 .andExpect(jsonPath("$.access_token").value("at_test_access_token"))
@@ -237,26 +204,14 @@
 
         @Test
         public void token_UnsupportedGrantType() throws Exception {
-<<<<<<< HEAD
-=======
-                TokenRequest request = new TokenRequest();
-                request.setGrantType("invalid_grant_type");
-                request.setPreAuthorizedCode("test-pre-auth-code");
-
->>>>>>> 25a65193
                 Mockito.when(preAuthorizedCodeService.exchangePreAuthorizedCode(Mockito.any(TokenRequest.class)))
                                 .thenThrow(new CertifyException(ErrorConstants.UNSUPPORTED_GRANT_TYPE,
                                                 "Grant type not supported"));
 
                 mockMvc.perform(post("/token")
-<<<<<<< HEAD
                                 .contentType(MediaType.APPLICATION_FORM_URLENCODED)
                                 .param("grant_type", "invalid_grant_type")
                                 .param("pre-authorized_code", "test-pre-auth-code")
-=======
-                                .content(objectMapper.writeValueAsBytes(request))
-                                .contentType(MediaType.APPLICATION_JSON)
->>>>>>> 25a65193
                                 .accept(MediaType.APPLICATION_JSON))
                                 .andExpect(status().isOk()) // ExceptionHandler returns 200 OK with errors
                                 .andExpect(jsonPath("$.errors").isArray())
@@ -266,26 +221,14 @@
 
         @Test
         public void token_InvalidPreAuthCode() throws Exception {
-<<<<<<< HEAD
-=======
-                TokenRequest request = new TokenRequest();
-                request.setGrantType(Constants.PRE_AUTHORIZED_CODE_GRANT_TYPE);
-                request.setPreAuthorizedCode("invalid-code");
-
->>>>>>> 25a65193
                 Mockito.when(preAuthorizedCodeService.exchangePreAuthorizedCode(Mockito.any(TokenRequest.class)))
                                 .thenThrow(new CertifyException(ErrorConstants.INVALID_GRANT,
                                                 "Pre-authorized code not found"));
 
                 mockMvc.perform(post("/token")
-<<<<<<< HEAD
                                 .contentType(MediaType.APPLICATION_FORM_URLENCODED)
                                 .param("grant_type", Constants.PRE_AUTHORIZED_CODE_GRANT_TYPE)
                                 .param("pre-authorized_code", "invalid-code")
-=======
-                                .content(objectMapper.writeValueAsBytes(request))
-                                .contentType(MediaType.APPLICATION_JSON)
->>>>>>> 25a65193
                                 .accept(MediaType.APPLICATION_JSON))
                                 .andExpect(status().isOk()) // ExceptionHandler returns 200 OK with errors
                                 .andExpect(jsonPath("$.errors").isArray())
@@ -294,26 +237,14 @@
 
         @Test
         public void token_ExpiredPreAuthCode() throws Exception {
-<<<<<<< HEAD
-=======
-                TokenRequest request = new TokenRequest();
-                request.setGrantType(Constants.PRE_AUTHORIZED_CODE_GRANT_TYPE);
-                request.setPreAuthorizedCode("expired-code");
-
->>>>>>> 25a65193
                 Mockito.when(preAuthorizedCodeService.exchangePreAuthorizedCode(Mockito.any(TokenRequest.class)))
                                 .thenThrow(new CertifyException("pre_auth_code_expired",
                                                 "Pre-authorized code has expired"));
 
                 mockMvc.perform(post("/token")
-<<<<<<< HEAD
                                 .contentType(MediaType.APPLICATION_FORM_URLENCODED)
                                 .param("grant_type", Constants.PRE_AUTHORIZED_CODE_GRANT_TYPE)
                                 .param("pre-authorized_code", "expired-code")
-=======
-                                .content(objectMapper.writeValueAsBytes(request))
-                                .contentType(MediaType.APPLICATION_JSON)
->>>>>>> 25a65193
                                 .accept(MediaType.APPLICATION_JSON))
                                 .andExpect(status().isOk()) // ExceptionHandler returns 200 OK with errors
                                 .andExpect(jsonPath("$.errors").isArray())
@@ -322,26 +253,14 @@
 
         @Test
         public void token_AlreadyUsedPreAuthCode() throws Exception {
-<<<<<<< HEAD
-=======
-                TokenRequest request = new TokenRequest();
-                request.setGrantType(Constants.PRE_AUTHORIZED_CODE_GRANT_TYPE);
-                request.setPreAuthorizedCode("used-code");
-
->>>>>>> 25a65193
                 Mockito.when(preAuthorizedCodeService.exchangePreAuthorizedCode(Mockito.any(TokenRequest.class)))
                                 .thenThrow(new CertifyException("pre_auth_code_already_used",
                                                 "Pre-authorized code has already been used"));
 
                 mockMvc.perform(post("/token")
-<<<<<<< HEAD
                                 .contentType(MediaType.APPLICATION_FORM_URLENCODED)
                                 .param("grant_type", Constants.PRE_AUTHORIZED_CODE_GRANT_TYPE)
                                 .param("pre-authorized_code", "used-code")
-=======
-                                .content(objectMapper.writeValueAsBytes(request))
-                                .contentType(MediaType.APPLICATION_JSON)
->>>>>>> 25a65193
                                 .accept(MediaType.APPLICATION_JSON))
                                 .andExpect(status().isOk()) // ExceptionHandler returns 200 OK with errors
                                 .andExpect(jsonPath("$.errors").isArray())
@@ -350,27 +269,14 @@
 
         @Test
         public void token_TxCodeRequired() throws Exception {
-<<<<<<< HEAD
-=======
-                TokenRequest request = new TokenRequest();
-                request.setGrantType(Constants.PRE_AUTHORIZED_CODE_GRANT_TYPE);
-                request.setPreAuthorizedCode("test-code");
-                // txCode not provided but required
-
->>>>>>> 25a65193
                 Mockito.when(preAuthorizedCodeService.exchangePreAuthorizedCode(Mockito.any(TokenRequest.class)))
                                 .thenThrow(new CertifyException("tx_code_required",
                                                 "Transaction code is required for this pre-authorized code"));
 
                 mockMvc.perform(post("/token")
-<<<<<<< HEAD
                                 .contentType(MediaType.APPLICATION_FORM_URLENCODED)
                                 .param("grant_type", Constants.PRE_AUTHORIZED_CODE_GRANT_TYPE)
                                 .param("pre-authorized_code", "test-code")
-=======
-                                .content(objectMapper.writeValueAsBytes(request))
-                                .contentType(MediaType.APPLICATION_JSON)
->>>>>>> 25a65193
                                 .accept(MediaType.APPLICATION_JSON))
                                 .andExpect(status().isOk()) // ExceptionHandler returns 200 OK with errors
                                 .andExpect(jsonPath("$.errors").isArray())
@@ -379,27 +285,14 @@
 
         @Test
         public void token_TxCodeMismatch() throws Exception {
-<<<<<<< HEAD
-=======
-                TokenRequest request = new TokenRequest();
-                request.setGrantType(Constants.PRE_AUTHORIZED_CODE_GRANT_TYPE);
-                request.setPreAuthorizedCode("test-code");
-                request.setTxCode("wrong-code");
-
->>>>>>> 25a65193
                 Mockito.when(preAuthorizedCodeService.exchangePreAuthorizedCode(Mockito.any(TokenRequest.class)))
                                 .thenThrow(new CertifyException("tx_code_mismatch", "Transaction code does not match"));
 
                 mockMvc.perform(post("/token")
-<<<<<<< HEAD
                                 .contentType(MediaType.APPLICATION_FORM_URLENCODED)
                                 .param("grant_type", Constants.PRE_AUTHORIZED_CODE_GRANT_TYPE)
                                 .param("pre-authorized_code", "test-code")
                                 .param("tx_code", "wrong-code")
-=======
-                                .content(objectMapper.writeValueAsBytes(request))
-                                .contentType(MediaType.APPLICATION_JSON)
->>>>>>> 25a65193
                                 .accept(MediaType.APPLICATION_JSON))
                                 .andExpect(status().isOk()) // ExceptionHandler returns 200 OK with errors
                                 .andExpect(jsonPath("$.errors").isArray())
