--- conflicted
+++ resolved
@@ -2,16 +2,11 @@
 
 import com.fasterxml.jackson.databind.ObjectMapper;
 import io.mosip.certify.api.spi.AuditPlugin;
-<<<<<<< HEAD
 import io.mosip.certify.core.constants.Constants;
 import io.mosip.certify.core.dto.CredentialOfferResponse;
 import io.mosip.certify.core.dto.PreAuthorizedRequest;
 import io.mosip.certify.core.dto.TokenRequest;
 import io.mosip.certify.core.dto.TokenResponse;
-=======
-import io.mosip.certify.core.dto.CredentialOfferResponse;
-import io.mosip.certify.core.dto.PreAuthorizedRequest;
->>>>>>> 1e5ec14b
 import io.mosip.certify.core.exception.CertifyException;
 import io.mosip.certify.core.exception.InvalidRequestException;
 import io.mosip.certify.core.constants.ErrorConstants;
@@ -39,65 +34,62 @@
 @WebMvcTest(value = PreAuthorizedCodeController.class)
 public class PreAuthorizedCodeControllerTest {
 
-<<<<<<< HEAD
-        @Autowired
-        MockMvc mockMvc;
-
-        @MockBean
-        PreAuthorizedCodeService preAuthorizedCodeService;
-
-        // Required by AccessTokenValidationFilter which is loaded in WebMvcTest context
-        @MockBean
-        io.mosip.certify.core.dto.ParsedAccessToken parsedAccessToken;
-
-        // Required by audit aspects/configuration
-        @MockBean
-        AuditPlugin auditWrapper;
-
-        ObjectMapper objectMapper = new ObjectMapper();
-
-        @Test
-        public void generatePreAuthorizedCode_Success() throws Exception {
-                PreAuthorizedRequest request = new PreAuthorizedRequest();
-                request.setCredentialConfigurationId("test-config");
-                Map<String, Object> claims = new HashMap<>();
-                claims.put("name", "John");
-                request.setClaims(claims);
-
-                String expectedUri = "openid-credential-offer://?credential_offer_uri=test";
-                Mockito.when(preAuthorizedCodeService
-                                .generatePreAuthorizedCode(Mockito.any(PreAuthorizedRequest.class)))
-                                .thenReturn(expectedUri);
-
-                mockMvc.perform(post("/pre-authorized-data")
-                                .content(objectMapper.writeValueAsBytes(request))
-                                .contentType(MediaType.APPLICATION_JSON))
-                                .andExpect(status().isOk())
-                                .andExpect(jsonPath("$.credential_offer_uri").value(expectedUri));
-        }
-
-        @Test
-        public void generatePreAuthorizedCode_Failure_If_MissingConfigId() throws Exception {
-                PreAuthorizedRequest request = new PreAuthorizedRequest();
-                Map<String, Object> claims = new HashMap<>();
-                claims.put("name", "John");
-                request.setClaims(claims);
-                // Missing credentialConfigurationId
-
-                mockMvc.perform(post("/pre-authorized-data")
-                                .content(objectMapper.writeValueAsBytes(request))
-                                .contentType(MediaType.APPLICATION_JSON))
-                                .andExpect(status().isOk()) // ExceptionHandler returns 200 OK with errors
-                                .andExpect(jsonPath("$.errors").isArray())
-                                .andExpect(jsonPath("$.errors[0].errorCode")
-                                                .value("Credential configuration ID is required"));
-        }
-
-        @Test
-        public void generatePreAuthorizedCode_Failure_If_MissingClaims() throws Exception {
-                PreAuthorizedRequest request = new PreAuthorizedRequest();
-                request.setCredentialConfigurationId("test-config");
-                // Missing claims
+    @Autowired
+    MockMvc mockMvc;
+
+    @MockBean
+    PreAuthorizedCodeService preAuthorizedCodeService;
+
+    // Required by AccessTokenValidationFilter which is loaded in WebMvcTest context
+    @MockBean
+    io.mosip.certify.core.dto.ParsedAccessToken parsedAccessToken;
+
+    // Required by audit aspects/configuration
+    @MockBean
+    AuditPlugin auditWrapper;
+
+    ObjectMapper objectMapper = new ObjectMapper();
+
+    @Test
+    public void generatePreAuthorizedCode_Success() throws Exception {
+        PreAuthorizedRequest request = new PreAuthorizedRequest();
+        request.setCredentialConfigurationId("test-config");
+        Map<String, Object> claims = new HashMap<>();
+        claims.put("name", "John");
+        request.setClaims(claims);
+
+        String expectedUri = "openid-credential-offer://?credential_offer_uri=test";
+        Mockito.when(preAuthorizedCodeService.generatePreAuthorizedCode(Mockito.any(PreAuthorizedRequest.class)))
+                .thenReturn(expectedUri);
+
+        mockMvc.perform(post("/pre-authorized-data")
+                .content(objectMapper.writeValueAsBytes(request))
+                .contentType(MediaType.APPLICATION_JSON))
+                .andExpect(status().isOk())
+                .andExpect(jsonPath("$.credential_offer_uri").value(expectedUri));
+    }
+
+    @Test
+    public void generatePreAuthorizedCode_Failure_If_MissingConfigId() throws Exception {
+        PreAuthorizedRequest request = new PreAuthorizedRequest();
+        Map<String, Object> claims = new HashMap<>();
+        claims.put("name", "John");
+        request.setClaims(claims);
+        // Missing credentialConfigurationId
+
+        mockMvc.perform(post("/pre-authorized-data")
+                .content(objectMapper.writeValueAsBytes(request))
+                .contentType(MediaType.APPLICATION_JSON))
+                .andExpect(status().isOk()) // ExceptionHandler returns 200 OK with errors
+                .andExpect(jsonPath("$.errors").isArray())
+                .andExpect(jsonPath("$.errors[0].errorCode").value("Credential configuration ID is required"));
+    }
+
+    @Test
+    public void generatePreAuthorizedCode_Failure_If_MissingClaims() throws Exception {
+        PreAuthorizedRequest request = new PreAuthorizedRequest();
+        request.setCredentialConfigurationId("test-config");
+        // Missing claims
 
                 mockMvc.perform(post("/pre-authorized-data")
                                 .content(objectMapper.writeValueAsBytes(request))
@@ -329,116 +321,4 @@
                                 .andExpect(jsonPath("$.errors").isArray())
                                 .andExpect(jsonPath("$.errors[0].errorCode").value("tx_code_mismatch"));
         }
-=======
-    @Autowired
-    MockMvc mockMvc;
-
-    @MockBean
-    PreAuthorizedCodeService preAuthorizedCodeService;
-
-    // Required by AccessTokenValidationFilter which is loaded in WebMvcTest context
-    @MockBean
-    io.mosip.certify.core.dto.ParsedAccessToken parsedAccessToken;
-
-    // Required by audit aspects/configuration
-    @MockBean
-    AuditPlugin auditWrapper;
-
-    ObjectMapper objectMapper = new ObjectMapper();
-
-    @Test
-    public void generatePreAuthorizedCode_Success() throws Exception {
-        PreAuthorizedRequest request = new PreAuthorizedRequest();
-        request.setCredentialConfigurationId("test-config");
-        Map<String, Object> claims = new HashMap<>();
-        claims.put("name", "John");
-        request.setClaims(claims);
-
-        String expectedUri = "openid-credential-offer://?credential_offer_uri=test";
-        Mockito.when(preAuthorizedCodeService.generatePreAuthorizedCode(Mockito.any(PreAuthorizedRequest.class)))
-                .thenReturn(expectedUri);
-
-        mockMvc.perform(post("/pre-authorized-data")
-                .content(objectMapper.writeValueAsBytes(request))
-                .contentType(MediaType.APPLICATION_JSON))
-                .andExpect(status().isOk())
-                .andExpect(jsonPath("$.credential_offer_uri").value(expectedUri));
-    }
-
-    @Test
-    public void generatePreAuthorizedCode_Failure_If_MissingConfigId() throws Exception {
-        PreAuthorizedRequest request = new PreAuthorizedRequest();
-        Map<String, Object> claims = new HashMap<>();
-        claims.put("name", "John");
-        request.setClaims(claims);
-        // Missing credentialConfigurationId
-
-        mockMvc.perform(post("/pre-authorized-data")
-                .content(objectMapper.writeValueAsBytes(request))
-                .contentType(MediaType.APPLICATION_JSON))
-                .andExpect(status().isOk()) // ExceptionHandler returns 200 OK with errors
-                .andExpect(jsonPath("$.errors").isArray())
-                .andExpect(jsonPath("$.errors[0].errorCode").value("Credential configuration ID is required"));
-    }
-
-    @Test
-    public void generatePreAuthorizedCode_Failure_If_MissingClaims() throws Exception {
-        PreAuthorizedRequest request = new PreAuthorizedRequest();
-        request.setCredentialConfigurationId("test-config");
-        // Missing claims
-
-        mockMvc.perform(post("/pre-authorized-data")
-                .content(objectMapper.writeValueAsBytes(request))
-                .contentType(MediaType.APPLICATION_JSON))
-                .andExpect(status().isOk()) // ExceptionHandler returns 200 OK with errors
-                .andExpect(jsonPath("$.errors").isArray())
-                .andExpect(jsonPath("$.errors[0].errorCode").value("Claims are required"));
-    }
-
-    @Test
-    public void getCredentialOffer_Success() throws Exception {
-        String validUuid = "550e8400-e29b-41d4-a716-446655440000";
-        CredentialOfferResponse offer = CredentialOfferResponse.builder()
-                .credentialIssuer("https://issuer.com")
-                .credentialConfigurationIds(Collections.singletonList("test-config"))
-                .build();
-
-        Mockito.when(preAuthorizedCodeService.getCredentialOffer(validUuid))
-                .thenReturn(offer);
-
-        mockMvc.perform(get("/credential-offer-data/{offer_id}", validUuid)
-                .accept(MediaType.APPLICATION_JSON))
-                .andExpect(status().isOk())
-                .andExpect(jsonPath("$.credential_issuer").value("https://issuer.com"))
-                .andExpect(jsonPath("$.credential_configuration_ids[0]").value("test-config"));
-    }
-
-    @Test
-    public void getCredentialOffer_InvalidUuidFormat() throws Exception {
-        String invalidUuid = "not-a-valid-uuid";
-
-        Mockito.when(preAuthorizedCodeService.getCredentialOffer(invalidUuid))
-                .thenThrow(new InvalidRequestException(ErrorConstants.INVALID_OFFER_ID_FORMAT));
-
-        mockMvc.perform(get("/credential-offer-data/{offer_id}", invalidUuid)
-                .accept(MediaType.APPLICATION_JSON))
-                .andExpect(status().isOk()) // ExceptionHandler returns 200 OK with errors
-                .andExpect(jsonPath("$.errors").isArray())
-                .andExpect(jsonPath("$.errors[0].errorCode").value(ErrorConstants.INVALID_OFFER_ID_FORMAT));
-    }
-
-    @Test
-    public void getCredentialOffer_NotFound() throws Exception {
-        String validUuid = "550e8400-e29b-41d4-a716-446655440000";
-
-        Mockito.when(preAuthorizedCodeService.getCredentialOffer(validUuid))
-                .thenThrow(new CertifyException("offer_not_found", "Credential offer not found or expired"));
-
-        mockMvc.perform(get("/credential-offer-data/{offer_id}", validUuid)
-                .accept(MediaType.APPLICATION_JSON))
-                .andExpect(status().isOk()) // ExceptionHandler returns 200 OK with errors
-                .andExpect(jsonPath("$.errors").isArray())
-                .andExpect(jsonPath("$.errors[0].errorCode").value("offer_not_found"));
-    }
->>>>>>> 1e5ec14b
 }