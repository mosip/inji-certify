package io.mosip.certify.services;

import io.mosip.certify.core.constants.Constants;
import io.mosip.certify.core.constants.ErrorConstants;
import io.mosip.certify.core.dto.*;
import io.mosip.certify.core.exception.CertifyException;
import io.mosip.certify.core.exception.InvalidRequestException;
import org.junit.Assert;
import org.junit.Before;
import org.junit.Test;
import org.junit.runner.RunWith;
import org.mockito.InjectMocks;
import org.mockito.Mock;
import org.mockito.junit.MockitoJUnitRunner;
import org.springframework.test.util.ReflectionTestUtils;

import java.util.HashMap;
import java.util.Map;

import static org.junit.Assert.assertThrows;
import static org.mockito.ArgumentMatchers.any;
import static org.mockito.ArgumentMatchers.anyString;
import static org.mockito.Mockito.*;

@RunWith(MockitoJUnitRunner.class)
public class PreAuthorizedCodeServiceTest {

<<<<<<< HEAD
        @Mock
        private VCICacheService vciCacheService;

        @InjectMocks
        private PreAuthorizedCodeService preAuthorizedCodeService;

        private PreAuthorizedRequest request;
        private Map<String, Object> issuerMetadata;
        private Map<String, Object> supportedConfigs;
        private Map<String, Object> config;
        private final String CONFIG_ID = "test-config";

        @Before
        public void setup() {
                ReflectionTestUtils.setField(preAuthorizedCodeService, "issuerIdentifier", "https://issuer.com");
                ReflectionTestUtils.setField(preAuthorizedCodeService, "defaultExpirySeconds", 600);
                ReflectionTestUtils.setField(preAuthorizedCodeService, "minExpirySeconds", 60);
                ReflectionTestUtils.setField(preAuthorizedCodeService, "maxExpirySeconds", 86400);
                ReflectionTestUtils.setField(preAuthorizedCodeService, "domainUrl", "https://domain.com/");

                request = new PreAuthorizedRequest();
                request.setCredentialConfigurationId(CONFIG_ID);
                Map<String, Object> claims = new HashMap<>();
                claims.put("name", "John Doe");
                request.setClaims(claims);

                issuerMetadata = new HashMap<>();
                supportedConfigs = new HashMap<>();
                config = new HashMap<>();
                Map<String, Object> requiredClaims = new HashMap<>();
                Map<String, Object> nameClaim = new HashMap<>();
                nameClaim.put(Constants.MANDATORY, true);
                requiredClaims.put("name", nameClaim);
                config.put(Constants.CLAIMS, requiredClaims);
                supportedConfigs.put(CONFIG_ID, config);
                issuerMetadata.put(Constants.CREDENTIAL_CONFIGURATIONS_SUPPORTED, supportedConfigs);

                when(vciCacheService.getIssuerMetadata()).thenReturn(issuerMetadata);
        }

        @Test
        public void generatePreAuthorizedCode_Success() {
                String result = preAuthorizedCodeService.generatePreAuthorizedCode(request);

                Assert.assertNotNull(result);
                Assert.assertTrue(result.startsWith("openid-credential-offer://?credential_offer_uri="));
                verify(vciCacheService).setPreAuthCodeData(anyString(), any(PreAuthCodeData.class));
                verify(vciCacheService).setCredentialOffer(anyString(), any(CredentialOfferResponse.class));
        }

        @Test
        public void generatePreAuthorizedCode_WithTxCode_Success() {
                request.setTxCode("1234");
                String result = preAuthorizedCodeService.generatePreAuthorizedCode(request);

                Assert.assertNotNull(result);
                verify(vciCacheService).setPreAuthCodeData(anyString(), any(PreAuthCodeData.class));
                verify(vciCacheService).setCredentialOffer(anyString(), any(CredentialOfferResponse.class));
        }

        @Test
        public void generatePreAuthorizedCode_Failure_If_InvalidConfigId() {
                request.setCredentialConfigurationId("invalid-id");

                InvalidRequestException exception = assertThrows(InvalidRequestException.class,
                                () -> preAuthorizedCodeService.generatePreAuthorizedCode(request));

                Assert.assertEquals(ErrorConstants.INVALID_CREDENTIAL_CONFIGURATION_ID, exception.getMessage());
        }

        @Test
        public void generatePreAuthorizedCode_MissingMandatoryClaim() {
                request.getClaims().remove("name");

                InvalidRequestException exception = assertThrows(InvalidRequestException.class,
                                () -> preAuthorizedCodeService.generatePreAuthorizedCode(request));

                Assert.assertEquals(ErrorConstants.MISSING_MANDATORY_CLAIM, exception.getErrorCode());
        }

        @Test
        public void generatePreAuthorizedCode_UnknownClaim() {
                request.getClaims().put("unknown", "value");

                InvalidRequestException exception = assertThrows(InvalidRequestException.class,
                                () -> preAuthorizedCodeService.generatePreAuthorizedCode(request));

                Assert.assertEquals(ErrorConstants.UNKNOWN_CLAIMS, exception.getErrorCode());
        }

        @Test
        public void generatePreAuthorizedCode_ExpiryTooLow() {
                request.setExpiresIn(10);

                InvalidRequestException exception = assertThrows(InvalidRequestException.class,
                                () -> preAuthorizedCodeService.generatePreAuthorizedCode(request));

                Assert.assertEquals(ErrorConstants.INVALID_EXPIRY_RANGE, exception.getErrorCode());
        }

        @Test
        public void generatePreAuthorizedCode_ExpiryTooHigh() {
                request.setExpiresIn(100000);

                InvalidRequestException exception = assertThrows(InvalidRequestException.class,
                                () -> preAuthorizedCodeService.generatePreAuthorizedCode(request));

                Assert.assertEquals(ErrorConstants.INVALID_EXPIRY_RANGE, exception.getErrorCode());
        }

        @Test
        public void generatePreAuthorizedCode_RetryOnCollision_Success() {
                // First attempt returns existing data (collision), second returns null
                // (success)
                when(vciCacheService.getPreAuthCodeData(anyString()))
                                .thenReturn(new PreAuthCodeData())
                                .thenReturn(null);

                String result = preAuthorizedCodeService.generatePreAuthorizedCode(request);

                Assert.assertNotNull(result);
                // Should have called getPreAuthCodeData 2 times
                verify(vciCacheService, times(2)).getPreAuthCodeData(anyString());
        }

        @Test
        public void generatePreAuthorizedCode_MaxRetriesExceeded_Fail() {
                // Always returns existing data (collision)
                when(vciCacheService.getPreAuthCodeData(anyString())).thenReturn(new PreAuthCodeData());

                IllegalStateException exception = assertThrows(IllegalStateException.class,
                                () -> preAuthorizedCodeService.generatePreAuthorizedCode(request));

                Assert.assertTrue(exception.getMessage().contains("Failed to generate unique pre-authorized code"));
                // Should have tried MAX_ATTEMPTS (3)
                verify(vciCacheService, times(3)).getPreAuthCodeData(anyString());
        }

        // Tests for getCredentialOffer method

        @Test
        public void getCredentialOffer_Success() {
                String validUuid = "550e8400-e29b-41d4-a716-446655440000";
                CredentialOfferResponse expectedOffer = CredentialOfferResponse.builder()
                                .credentialIssuer("https://issuer.com")
                                .build();

                when(vciCacheService.getCredentialOffer(validUuid)).thenReturn(expectedOffer);

                CredentialOfferResponse result = preAuthorizedCodeService.getCredentialOffer(validUuid);

                Assert.assertNotNull(result);
                Assert.assertEquals(expectedOffer, result);
                verify(vciCacheService).getCredentialOffer(validUuid);
        }

        @Test
        public void getCredentialOffer_InvalidUuidFormat_ThrowsInvalidRequestException() {
                String invalidUuid = "not-a-valid-uuid";

                InvalidRequestException exception = assertThrows(InvalidRequestException.class,
                                () -> preAuthorizedCodeService.getCredentialOffer(invalidUuid));

                Assert.assertEquals(ErrorConstants.INVALID_OFFER_ID_FORMAT, exception.getErrorCode());
                verify(vciCacheService, never()).getCredentialOffer(anyString());
        }

        @Test
        public void getCredentialOffer_NullOfferId_ThrowsInvalidRequestException() {
                InvalidRequestException exception = assertThrows(InvalidRequestException.class,
                                () -> preAuthorizedCodeService.getCredentialOffer(null));

                Assert.assertEquals(ErrorConstants.INVALID_OFFER_ID_FORMAT, exception.getErrorCode());
                verify(vciCacheService, never()).getCredentialOffer(anyString());
        }

        @Test
        public void getCredentialOffer_EmptyOfferId_ThrowsInvalidRequestException() {
                InvalidRequestException exception = assertThrows(InvalidRequestException.class,
                                () -> preAuthorizedCodeService.getCredentialOffer(""));

                Assert.assertEquals(ErrorConstants.INVALID_OFFER_ID_FORMAT, exception.getErrorCode());
                verify(vciCacheService, never()).getCredentialOffer(anyString());
        }

        @Test
        public void getCredentialOffer_WhitespaceOfferId_ThrowsInvalidRequestException() {
                InvalidRequestException exception = assertThrows(InvalidRequestException.class,
                                () -> preAuthorizedCodeService.getCredentialOffer("   "));

                Assert.assertEquals(ErrorConstants.INVALID_OFFER_ID_FORMAT, exception.getErrorCode());
                verify(vciCacheService, never()).getCredentialOffer(anyString());
        }

        @Test
        public void getCredentialOffer_NotFound_ThrowsCertifyException() {
                String validUuid = "550e8400-e29b-41d4-a716-446655440000";

                when(vciCacheService.getCredentialOffer(validUuid)).thenReturn(null);

                CertifyException exception = assertThrows(CertifyException.class,
                                () -> preAuthorizedCodeService.getCredentialOffer(validUuid));

                Assert.assertEquals(ErrorConstants.CREDENTIAL_OFFER_NOT_FOUND, exception.getErrorCode());
                verify(vciCacheService).getCredentialOffer(validUuid);
        }

        @Test
        public void exchangePreAuthorizedCode_Success() {
                ReflectionTestUtils.setField(preAuthorizedCodeService, "accessTokenExpirySeconds", 600);
                ReflectionTestUtils.setField(preAuthorizedCodeService, "cNonceExpirySeconds", 300);
                ReflectionTestUtils.setField(preAuthorizedCodeService, "singleUsePreAuthCode", true);

                String preAuthCode = "test-pre-auth-code";
                TokenRequest tokenRequest = new TokenRequest();
                tokenRequest.setGrantType(Constants.PRE_AUTHORIZED_CODE_GRANT_TYPE);
                tokenRequest.setPreAuthorizedCode(preAuthCode);

                Map<String, Object> claims = new HashMap<>();
                claims.put("name", "John Doe");

                PreAuthCodeData codeData = PreAuthCodeData.builder()
                                .credentialConfigurationId(CONFIG_ID)
                                .claims(claims)
                                .createdAt(System.currentTimeMillis())
                                .expiresAt(System.currentTimeMillis() + 600000) // expires in 10 minutes
                                .build();

                when(vciCacheService.getPreAuthCodeData(preAuthCode)).thenReturn(codeData);
                when(vciCacheService.isCodeBlacklisted(preAuthCode)).thenReturn(false);
                when(vciCacheService.setTransaction(anyString(), any(Transaction.class))).thenReturn(null);

                TokenResponse response = preAuthorizedCodeService.exchangePreAuthorizedCode(tokenRequest);

                Assert.assertNotNull(response);
                Assert.assertNotNull(response.getAccessToken());
                Assert.assertTrue(response.getAccessToken().startsWith("at_"));
                Assert.assertEquals("Bearer", response.getTokenType());
                Assert.assertEquals(Integer.valueOf(600), response.getExpiresIn());
                Assert.assertNotNull(response.getCNonce());
                Assert.assertEquals(Integer.valueOf(300), response.getCNonceExpiresIn());

                verify(vciCacheService).getPreAuthCodeData(preAuthCode);
                verify(vciCacheService).isCodeBlacklisted(preAuthCode);
                verify(vciCacheService).blacklistPreAuthCode(preAuthCode);
                verify(vciCacheService).setTransaction(anyString(), any(Transaction.class));
        }

        @Test
        public void exchangePreAuthorizedCode_WithTxCode_Success() {
                ReflectionTestUtils.setField(preAuthorizedCodeService, "accessTokenExpirySeconds", 600);
                ReflectionTestUtils.setField(preAuthorizedCodeService, "cNonceExpirySeconds", 300);
                ReflectionTestUtils.setField(preAuthorizedCodeService, "singleUsePreAuthCode", true);

                String preAuthCode = "test-pre-auth-code";
                String txCode = "1234";
                TokenRequest tokenRequest = new TokenRequest();
                tokenRequest.setGrantType(Constants.PRE_AUTHORIZED_CODE_GRANT_TYPE);
                tokenRequest.setPreAuthorizedCode(preAuthCode);
                tokenRequest.setTxCode(txCode);

                Map<String, Object> claims = new HashMap<>();
                claims.put("name", "John Doe");

                PreAuthCodeData codeData = PreAuthCodeData.builder()
                                .credentialConfigurationId(CONFIG_ID)
                                .claims(claims)
                                .txnCode(txCode)
                                .createdAt(System.currentTimeMillis())
                                .expiresAt(System.currentTimeMillis() + 600000)
                                .build();

                when(vciCacheService.getPreAuthCodeData(preAuthCode)).thenReturn(codeData);
                when(vciCacheService.isCodeBlacklisted(preAuthCode)).thenReturn(false);
                when(vciCacheService.setTransaction(anyString(), any(Transaction.class))).thenReturn(null);

                TokenResponse response = preAuthorizedCodeService.exchangePreAuthorizedCode(tokenRequest);

                Assert.assertNotNull(response);
                Assert.assertNotNull(response.getAccessToken());
                verify(vciCacheService).blacklistPreAuthCode(preAuthCode);
        }

        @Test
        public void exchangePreAuthorizedCode_UnsupportedGrantType_ThrowsCertifyException() {
                TokenRequest tokenRequest = new TokenRequest();
                tokenRequest.setGrantType("invalid_grant_type");
                tokenRequest.setPreAuthorizedCode("test-code");

                PreAuthCodeData codeData = PreAuthCodeData.builder()
                                .credentialConfigurationId(CONFIG_ID)
                                .createdAt(System.currentTimeMillis())
                                .expiresAt(System.currentTimeMillis() + 600000)
                                .build();

                when(vciCacheService.getPreAuthCodeData("test-code")).thenReturn(codeData);

                CertifyException exception = assertThrows(CertifyException.class,
                                () -> preAuthorizedCodeService.exchangePreAuthorizedCode(tokenRequest));

                Assert.assertEquals(ErrorConstants.UNSUPPORTED_GRANT_TYPE, exception.getErrorCode());
        }

        @Test
        public void exchangePreAuthorizedCode_InvalidPreAuthCode_ThrowsCertifyException() {
                TokenRequest tokenRequest = new TokenRequest();
                tokenRequest.setGrantType(Constants.PRE_AUTHORIZED_CODE_GRANT_TYPE);
                tokenRequest.setPreAuthorizedCode("invalid-code");

                when(vciCacheService.getPreAuthCodeData("invalid-code")).thenReturn(null);

                CertifyException exception = assertThrows(CertifyException.class,
                                () -> preAuthorizedCodeService.exchangePreAuthorizedCode(tokenRequest));

                Assert.assertEquals(ErrorConstants.INVALID_GRANT, exception.getErrorCode());
        }

        @Test
        public void exchangePreAuthorizedCode_ExpiredCode_ThrowsCertifyException() {
                ReflectionTestUtils.setField(preAuthorizedCodeService, "singleUsePreAuthCode", true);

                String preAuthCode = "expired-code";
                TokenRequest tokenRequest = new TokenRequest();
                tokenRequest.setGrantType(Constants.PRE_AUTHORIZED_CODE_GRANT_TYPE);
                tokenRequest.setPreAuthorizedCode(preAuthCode);

                PreAuthCodeData codeData = PreAuthCodeData.builder()
                                .credentialConfigurationId(CONFIG_ID)
                                .createdAt(System.currentTimeMillis() - 700000)
                                .expiresAt(System.currentTimeMillis() - 100000) // expired
                                .build();

                when(vciCacheService.getPreAuthCodeData(preAuthCode)).thenReturn(codeData);
                when(vciCacheService.isCodeBlacklisted(preAuthCode)).thenReturn(false);

                CertifyException exception = assertThrows(CertifyException.class,
                                () -> preAuthorizedCodeService.exchangePreAuthorizedCode(tokenRequest));

                Assert.assertEquals("pre_auth_code_expired", exception.getErrorCode());
        }

        @Test
        public void exchangePreAuthorizedCode_AlreadyUsedCode_ThrowsCertifyException() {
                ReflectionTestUtils.setField(preAuthorizedCodeService, "singleUsePreAuthCode", true);

                String preAuthCode = "used-code";
                TokenRequest tokenRequest = new TokenRequest();
                tokenRequest.setGrantType(Constants.PRE_AUTHORIZED_CODE_GRANT_TYPE);
                tokenRequest.setPreAuthorizedCode(preAuthCode);

                PreAuthCodeData codeData = PreAuthCodeData.builder()
                                .credentialConfigurationId(CONFIG_ID)
                                .createdAt(System.currentTimeMillis())
                                .expiresAt(System.currentTimeMillis() + 600000)
                                .build();

                when(vciCacheService.getPreAuthCodeData(preAuthCode)).thenReturn(codeData);
                when(vciCacheService.isCodeBlacklisted(preAuthCode)).thenReturn(true);

                CertifyException exception = assertThrows(CertifyException.class,
                                () -> preAuthorizedCodeService.exchangePreAuthorizedCode(tokenRequest));

                Assert.assertEquals(ErrorConstants.INVALID_GRANT, exception.getErrorCode());
        }

        @Test
        public void exchangePreAuthorizedCode_TxCodeRequired_ThrowsCertifyException() {
                ReflectionTestUtils.setField(preAuthorizedCodeService, "singleUsePreAuthCode", true);

                String preAuthCode = "test-code";
                TokenRequest tokenRequest = new TokenRequest();
                tokenRequest.setGrantType(Constants.PRE_AUTHORIZED_CODE_GRANT_TYPE);
                tokenRequest.setPreAuthorizedCode(preAuthCode);
                // txCode not provided

                PreAuthCodeData codeData = PreAuthCodeData.builder()
                                .credentialConfigurationId(CONFIG_ID)
                                .txnCode("1234") // txCode is required
                                .createdAt(System.currentTimeMillis())
                                .expiresAt(System.currentTimeMillis() + 600000)
                                .build();

                when(vciCacheService.getPreAuthCodeData(preAuthCode)).thenReturn(codeData);
                when(vciCacheService.isCodeBlacklisted(preAuthCode)).thenReturn(false);

                CertifyException exception = assertThrows(CertifyException.class,
                                () -> preAuthorizedCodeService.exchangePreAuthorizedCode(tokenRequest));

                Assert.assertEquals("tx_code_required", exception.getErrorCode());
        }

        @Test
        public void exchangePreAuthorizedCode_TxCodeMismatch_ThrowsCertifyException() {
                ReflectionTestUtils.setField(preAuthorizedCodeService, "singleUsePreAuthCode", true);

                String preAuthCode = "test-code";
                TokenRequest tokenRequest = new TokenRequest();
                tokenRequest.setGrantType(Constants.PRE_AUTHORIZED_CODE_GRANT_TYPE);
                tokenRequest.setPreAuthorizedCode(preAuthCode);
                tokenRequest.setTxCode("wrong-code");

                PreAuthCodeData codeData = PreAuthCodeData.builder()
                                .credentialConfigurationId(CONFIG_ID)
                                .txnCode("1234") // expected txCode
                                .createdAt(System.currentTimeMillis())
                                .expiresAt(System.currentTimeMillis() + 600000)
                                .build();

                when(vciCacheService.getPreAuthCodeData(preAuthCode)).thenReturn(codeData);
                when(vciCacheService.isCodeBlacklisted(preAuthCode)).thenReturn(false);

                CertifyException exception = assertThrows(CertifyException.class,
                                () -> preAuthorizedCodeService.exchangePreAuthorizedCode(tokenRequest));

                Assert.assertEquals("tx_code_mismatch", exception.getErrorCode());
        }

        @Test
        public void exchangePreAuthorizedCode_SingleUseDisabled_DoesNotBlacklist() {
                ReflectionTestUtils.setField(preAuthorizedCodeService, "accessTokenExpirySeconds", 600);
                ReflectionTestUtils.setField(preAuthorizedCodeService, "cNonceExpirySeconds", 300);
                ReflectionTestUtils.setField(preAuthorizedCodeService, "singleUsePreAuthCode", false);

                String preAuthCode = "test-pre-auth-code";
                TokenRequest tokenRequest = new TokenRequest();
                tokenRequest.setGrantType(Constants.PRE_AUTHORIZED_CODE_GRANT_TYPE);
                tokenRequest.setPreAuthorizedCode(preAuthCode);

                PreAuthCodeData codeData = PreAuthCodeData.builder()
                                .credentialConfigurationId(CONFIG_ID)
                                .claims(new HashMap<>())
                                .createdAt(System.currentTimeMillis())
                                .expiresAt(System.currentTimeMillis() + 600000)
                                .build();

                when(vciCacheService.getPreAuthCodeData(preAuthCode)).thenReturn(codeData);
                when(vciCacheService.setTransaction(anyString(), any(Transaction.class))).thenReturn(null);

                TokenResponse response = preAuthorizedCodeService.exchangePreAuthorizedCode(tokenRequest);

                Assert.assertNotNull(response);
                verify(vciCacheService, never()).isCodeBlacklisted(anyString());
                verify(vciCacheService, never()).blacklistPreAuthCode(anyString());
        }
}
=======
    @Mock
    private VCICacheService vciCacheService;

    @InjectMocks
    private PreAuthorizedCodeService preAuthorizedCodeService;

    private PreAuthorizedRequest request;
    private Map<String, Object> issuerMetadata;
    private Map<String, Object> supportedConfigs;
    private Map<String, Object> config;
    private final String CONFIG_ID = "test-config";

    @Before
    public void setup() {
        ReflectionTestUtils.setField(preAuthorizedCodeService, "issuerIdentifier", "https://issuer.com");
        ReflectionTestUtils.setField(preAuthorizedCodeService, "defaultExpirySeconds", 600);
        ReflectionTestUtils.setField(preAuthorizedCodeService, "minExpirySeconds", 60);
        ReflectionTestUtils.setField(preAuthorizedCodeService, "maxExpirySeconds", 86400);
        ReflectionTestUtils.setField(preAuthorizedCodeService, "domainUrl", "https://domain.com/");

        request = new PreAuthorizedRequest();
        request.setCredentialConfigurationId(CONFIG_ID);
        Map<String, Object> claims = new HashMap<>();
        claims.put("name", "John Doe");
        request.setClaims(claims);

        issuerMetadata = new HashMap<>();
        supportedConfigs = new HashMap<>();
        config = new HashMap<>();
        Map<String, Object> requiredClaims = new HashMap<>();
        Map<String, Object> nameClaim = new HashMap<>();
        nameClaim.put(Constants.MANDATORY, true);
        requiredClaims.put("name", nameClaim);
        config.put(Constants.CLAIMS, requiredClaims);
        supportedConfigs.put(CONFIG_ID, config);
        issuerMetadata.put(Constants.CREDENTIAL_CONFIGURATIONS_SUPPORTED, supportedConfigs);

        when(vciCacheService.getIssuerMetadata()).thenReturn(issuerMetadata);
    }

    @Test
    public void generatePreAuthorizedCode_Success() {
        String result = preAuthorizedCodeService.generatePreAuthorizedCode(request);

        Assert.assertNotNull(result);
        Assert.assertTrue(result.startsWith("openid-credential-offer://?credential_offer_uri="));
        verify(vciCacheService).setPreAuthCodeData(anyString(), any(PreAuthCodeData.class));
        verify(vciCacheService).setCredentialOffer(anyString(), any(CredentialOfferResponse.class));
    }

    @Test
    public void generatePreAuthorizedCode_WithTxCode_Success() {
        request.setTxCode("1234");
        String result = preAuthorizedCodeService.generatePreAuthorizedCode(request);

        Assert.assertNotNull(result);
        verify(vciCacheService).setPreAuthCodeData(anyString(), any(PreAuthCodeData.class));
        verify(vciCacheService).setCredentialOffer(anyString(), any(CredentialOfferResponse.class));
    }

    @Test
    public void generatePreAuthorizedCode_Failure_If_InvalidConfigId() {
        request.setCredentialConfigurationId("invalid-id");

        InvalidRequestException exception = assertThrows(InvalidRequestException.class,
                () -> preAuthorizedCodeService.generatePreAuthorizedCode(request));

        Assert.assertEquals(ErrorConstants.INVALID_CREDENTIAL_CONFIGURATION_ID, exception.getMessage());
    }

    @Test
    public void generatePreAuthorizedCode_MissingMandatoryClaim() {
        request.getClaims().remove("name");

        InvalidRequestException exception = assertThrows(InvalidRequestException.class,
                () -> preAuthorizedCodeService.generatePreAuthorizedCode(request));

        Assert.assertEquals(ErrorConstants.MISSING_MANDATORY_CLAIM, exception.getErrorCode());
    }

    @Test
    public void generatePreAuthorizedCode_UnknownClaim() {
        request.getClaims().put("unknown", "value");

        InvalidRequestException exception = assertThrows(InvalidRequestException.class,
                () -> preAuthorizedCodeService.generatePreAuthorizedCode(request));

        Assert.assertEquals(ErrorConstants.UNKNOWN_CLAIMS, exception.getErrorCode());
    }

    @Test
    public void generatePreAuthorizedCode_ExpiryTooLow() {
        request.setExpiresIn(10);

        InvalidRequestException exception = assertThrows(InvalidRequestException.class,
                () -> preAuthorizedCodeService.generatePreAuthorizedCode(request));

        Assert.assertEquals(ErrorConstants.INVALID_EXPIRY_RANGE, exception.getErrorCode());
    }

    @Test
    public void generatePreAuthorizedCode_ExpiryTooHigh() {
        request.setExpiresIn(100000);

        InvalidRequestException exception = assertThrows(InvalidRequestException.class,
                () -> preAuthorizedCodeService.generatePreAuthorizedCode(request));

        Assert.assertEquals(ErrorConstants.INVALID_EXPIRY_RANGE, exception.getErrorCode());
    }

    @Test
    public void generatePreAuthorizedCode_RetryOnCollision_Success() {
        // First attempt returns existing data (collision), second returns null
        // (success)
        when(vciCacheService.getPreAuthCodeData(anyString()))
                .thenReturn(new PreAuthCodeData())
                .thenReturn(null);

        String result = preAuthorizedCodeService.generatePreAuthorizedCode(request);

        Assert.assertNotNull(result);
        // Should have called getPreAuthCodeData 2 times
        verify(vciCacheService, times(2)).getPreAuthCodeData(anyString());
    }

    @Test
    public void generatePreAuthorizedCode_MaxRetriesExceeded_Fail() {
        // Always returns existing data (collision)
        when(vciCacheService.getPreAuthCodeData(anyString())).thenReturn(new PreAuthCodeData());

        IllegalStateException exception = assertThrows(IllegalStateException.class,
                () -> preAuthorizedCodeService.generatePreAuthorizedCode(request));

        Assert.assertTrue(exception.getMessage().contains("Failed to generate unique pre-authorized code"));
        // Should have tried MAX_ATTEMPTS (3)
        verify(vciCacheService, times(3)).getPreAuthCodeData(anyString());
    }

    // Tests for getCredentialOffer method

    @Test
    public void getCredentialOffer_Success() {
        String validUuid = "550e8400-e29b-41d4-a716-446655440000";
        CredentialOfferResponse expectedOffer = CredentialOfferResponse.builder()
                .credentialIssuer("https://issuer.com")
                .build();

        when(vciCacheService.getCredentialOffer(validUuid)).thenReturn(expectedOffer);

        CredentialOfferResponse result = preAuthorizedCodeService.getCredentialOffer(validUuid);

        Assert.assertNotNull(result);
        Assert.assertEquals(expectedOffer, result);
        verify(vciCacheService).getCredentialOffer(validUuid);
    }

    @Test
    public void getCredentialOffer_InvalidUuidFormat_ThrowsInvalidRequestException() {
        String invalidUuid = "not-a-valid-uuid";

        InvalidRequestException exception = assertThrows(InvalidRequestException.class,
                () -> preAuthorizedCodeService.getCredentialOffer(invalidUuid));

        Assert.assertEquals(ErrorConstants.INVALID_OFFER_ID_FORMAT, exception.getErrorCode());
        verify(vciCacheService, never()).getCredentialOffer(anyString());
    }

    @Test
    public void getCredentialOffer_NullOfferId_ThrowsInvalidRequestException() {
        InvalidRequestException exception = assertThrows(InvalidRequestException.class,
                () -> preAuthorizedCodeService.getCredentialOffer(null));

        Assert.assertEquals(ErrorConstants.INVALID_OFFER_ID_FORMAT, exception.getErrorCode());
        verify(vciCacheService, never()).getCredentialOffer(anyString());
    }

    @Test
    public void getCredentialOffer_EmptyOfferId_ThrowsInvalidRequestException() {
        InvalidRequestException exception = assertThrows(InvalidRequestException.class,
                () -> preAuthorizedCodeService.getCredentialOffer(""));

        Assert.assertEquals(ErrorConstants.INVALID_OFFER_ID_FORMAT, exception.getErrorCode());
        verify(vciCacheService, never()).getCredentialOffer(anyString());
    }

    @Test
    public void getCredentialOffer_WhitespaceOfferId_ThrowsInvalidRequestException() {
        InvalidRequestException exception = assertThrows(InvalidRequestException.class,
                () -> preAuthorizedCodeService.getCredentialOffer("   "));

        Assert.assertEquals(ErrorConstants.INVALID_OFFER_ID_FORMAT, exception.getErrorCode());
        verify(vciCacheService, never()).getCredentialOffer(anyString());
    }

    @Test
    public void getCredentialOffer_NotFound_ThrowsCertifyException() {
        String validUuid = "550e8400-e29b-41d4-a716-446655440000";

        when(vciCacheService.getCredentialOffer(validUuid)).thenReturn(null);

        CertifyException exception = assertThrows(CertifyException.class,
                () -> preAuthorizedCodeService.getCredentialOffer(validUuid));

        Assert.assertEquals("offer_not_found", exception.getErrorCode());
        verify(vciCacheService).getCredentialOffer(validUuid);
    }
}
>>>>>>> 1e5ec14b
<|MERGE_RESOLUTION|>--- conflicted
+++ resolved
@@ -25,453 +25,6 @@
 @RunWith(MockitoJUnitRunner.class)
 public class PreAuthorizedCodeServiceTest {
 
-<<<<<<< HEAD
-        @Mock
-        private VCICacheService vciCacheService;
-
-        @InjectMocks
-        private PreAuthorizedCodeService preAuthorizedCodeService;
-
-        private PreAuthorizedRequest request;
-        private Map<String, Object> issuerMetadata;
-        private Map<String, Object> supportedConfigs;
-        private Map<String, Object> config;
-        private final String CONFIG_ID = "test-config";
-
-        @Before
-        public void setup() {
-                ReflectionTestUtils.setField(preAuthorizedCodeService, "issuerIdentifier", "https://issuer.com");
-                ReflectionTestUtils.setField(preAuthorizedCodeService, "defaultExpirySeconds", 600);
-                ReflectionTestUtils.setField(preAuthorizedCodeService, "minExpirySeconds", 60);
-                ReflectionTestUtils.setField(preAuthorizedCodeService, "maxExpirySeconds", 86400);
-                ReflectionTestUtils.setField(preAuthorizedCodeService, "domainUrl", "https://domain.com/");
-
-                request = new PreAuthorizedRequest();
-                request.setCredentialConfigurationId(CONFIG_ID);
-                Map<String, Object> claims = new HashMap<>();
-                claims.put("name", "John Doe");
-                request.setClaims(claims);
-
-                issuerMetadata = new HashMap<>();
-                supportedConfigs = new HashMap<>();
-                config = new HashMap<>();
-                Map<String, Object> requiredClaims = new HashMap<>();
-                Map<String, Object> nameClaim = new HashMap<>();
-                nameClaim.put(Constants.MANDATORY, true);
-                requiredClaims.put("name", nameClaim);
-                config.put(Constants.CLAIMS, requiredClaims);
-                supportedConfigs.put(CONFIG_ID, config);
-                issuerMetadata.put(Constants.CREDENTIAL_CONFIGURATIONS_SUPPORTED, supportedConfigs);
-
-                when(vciCacheService.getIssuerMetadata()).thenReturn(issuerMetadata);
-        }
-
-        @Test
-        public void generatePreAuthorizedCode_Success() {
-                String result = preAuthorizedCodeService.generatePreAuthorizedCode(request);
-
-                Assert.assertNotNull(result);
-                Assert.assertTrue(result.startsWith("openid-credential-offer://?credential_offer_uri="));
-                verify(vciCacheService).setPreAuthCodeData(anyString(), any(PreAuthCodeData.class));
-                verify(vciCacheService).setCredentialOffer(anyString(), any(CredentialOfferResponse.class));
-        }
-
-        @Test
-        public void generatePreAuthorizedCode_WithTxCode_Success() {
-                request.setTxCode("1234");
-                String result = preAuthorizedCodeService.generatePreAuthorizedCode(request);
-
-                Assert.assertNotNull(result);
-                verify(vciCacheService).setPreAuthCodeData(anyString(), any(PreAuthCodeData.class));
-                verify(vciCacheService).setCredentialOffer(anyString(), any(CredentialOfferResponse.class));
-        }
-
-        @Test
-        public void generatePreAuthorizedCode_Failure_If_InvalidConfigId() {
-                request.setCredentialConfigurationId("invalid-id");
-
-                InvalidRequestException exception = assertThrows(InvalidRequestException.class,
-                                () -> preAuthorizedCodeService.generatePreAuthorizedCode(request));
-
-                Assert.assertEquals(ErrorConstants.INVALID_CREDENTIAL_CONFIGURATION_ID, exception.getMessage());
-        }
-
-        @Test
-        public void generatePreAuthorizedCode_MissingMandatoryClaim() {
-                request.getClaims().remove("name");
-
-                InvalidRequestException exception = assertThrows(InvalidRequestException.class,
-                                () -> preAuthorizedCodeService.generatePreAuthorizedCode(request));
-
-                Assert.assertEquals(ErrorConstants.MISSING_MANDATORY_CLAIM, exception.getErrorCode());
-        }
-
-        @Test
-        public void generatePreAuthorizedCode_UnknownClaim() {
-                request.getClaims().put("unknown", "value");
-
-                InvalidRequestException exception = assertThrows(InvalidRequestException.class,
-                                () -> preAuthorizedCodeService.generatePreAuthorizedCode(request));
-
-                Assert.assertEquals(ErrorConstants.UNKNOWN_CLAIMS, exception.getErrorCode());
-        }
-
-        @Test
-        public void generatePreAuthorizedCode_ExpiryTooLow() {
-                request.setExpiresIn(10);
-
-                InvalidRequestException exception = assertThrows(InvalidRequestException.class,
-                                () -> preAuthorizedCodeService.generatePreAuthorizedCode(request));
-
-                Assert.assertEquals(ErrorConstants.INVALID_EXPIRY_RANGE, exception.getErrorCode());
-        }
-
-        @Test
-        public void generatePreAuthorizedCode_ExpiryTooHigh() {
-                request.setExpiresIn(100000);
-
-                InvalidRequestException exception = assertThrows(InvalidRequestException.class,
-                                () -> preAuthorizedCodeService.generatePreAuthorizedCode(request));
-
-                Assert.assertEquals(ErrorConstants.INVALID_EXPIRY_RANGE, exception.getErrorCode());
-        }
-
-        @Test
-        public void generatePreAuthorizedCode_RetryOnCollision_Success() {
-                // First attempt returns existing data (collision), second returns null
-                // (success)
-                when(vciCacheService.getPreAuthCodeData(anyString()))
-                                .thenReturn(new PreAuthCodeData())
-                                .thenReturn(null);
-
-                String result = preAuthorizedCodeService.generatePreAuthorizedCode(request);
-
-                Assert.assertNotNull(result);
-                // Should have called getPreAuthCodeData 2 times
-                verify(vciCacheService, times(2)).getPreAuthCodeData(anyString());
-        }
-
-        @Test
-        public void generatePreAuthorizedCode_MaxRetriesExceeded_Fail() {
-                // Always returns existing data (collision)
-                when(vciCacheService.getPreAuthCodeData(anyString())).thenReturn(new PreAuthCodeData());
-
-                IllegalStateException exception = assertThrows(IllegalStateException.class,
-                                () -> preAuthorizedCodeService.generatePreAuthorizedCode(request));
-
-                Assert.assertTrue(exception.getMessage().contains("Failed to generate unique pre-authorized code"));
-                // Should have tried MAX_ATTEMPTS (3)
-                verify(vciCacheService, times(3)).getPreAuthCodeData(anyString());
-        }
-
-        // Tests for getCredentialOffer method
-
-        @Test
-        public void getCredentialOffer_Success() {
-                String validUuid = "550e8400-e29b-41d4-a716-446655440000";
-                CredentialOfferResponse expectedOffer = CredentialOfferResponse.builder()
-                                .credentialIssuer("https://issuer.com")
-                                .build();
-
-                when(vciCacheService.getCredentialOffer(validUuid)).thenReturn(expectedOffer);
-
-                CredentialOfferResponse result = preAuthorizedCodeService.getCredentialOffer(validUuid);
-
-                Assert.assertNotNull(result);
-                Assert.assertEquals(expectedOffer, result);
-                verify(vciCacheService).getCredentialOffer(validUuid);
-        }
-
-        @Test
-        public void getCredentialOffer_InvalidUuidFormat_ThrowsInvalidRequestException() {
-                String invalidUuid = "not-a-valid-uuid";
-
-                InvalidRequestException exception = assertThrows(InvalidRequestException.class,
-                                () -> preAuthorizedCodeService.getCredentialOffer(invalidUuid));
-
-                Assert.assertEquals(ErrorConstants.INVALID_OFFER_ID_FORMAT, exception.getErrorCode());
-                verify(vciCacheService, never()).getCredentialOffer(anyString());
-        }
-
-        @Test
-        public void getCredentialOffer_NullOfferId_ThrowsInvalidRequestException() {
-                InvalidRequestException exception = assertThrows(InvalidRequestException.class,
-                                () -> preAuthorizedCodeService.getCredentialOffer(null));
-
-                Assert.assertEquals(ErrorConstants.INVALID_OFFER_ID_FORMAT, exception.getErrorCode());
-                verify(vciCacheService, never()).getCredentialOffer(anyString());
-        }
-
-        @Test
-        public void getCredentialOffer_EmptyOfferId_ThrowsInvalidRequestException() {
-                InvalidRequestException exception = assertThrows(InvalidRequestException.class,
-                                () -> preAuthorizedCodeService.getCredentialOffer(""));
-
-                Assert.assertEquals(ErrorConstants.INVALID_OFFER_ID_FORMAT, exception.getErrorCode());
-                verify(vciCacheService, never()).getCredentialOffer(anyString());
-        }
-
-        @Test
-        public void getCredentialOffer_WhitespaceOfferId_ThrowsInvalidRequestException() {
-                InvalidRequestException exception = assertThrows(InvalidRequestException.class,
-                                () -> preAuthorizedCodeService.getCredentialOffer("   "));
-
-                Assert.assertEquals(ErrorConstants.INVALID_OFFER_ID_FORMAT, exception.getErrorCode());
-                verify(vciCacheService, never()).getCredentialOffer(anyString());
-        }
-
-        @Test
-        public void getCredentialOffer_NotFound_ThrowsCertifyException() {
-                String validUuid = "550e8400-e29b-41d4-a716-446655440000";
-
-                when(vciCacheService.getCredentialOffer(validUuid)).thenReturn(null);
-
-                CertifyException exception = assertThrows(CertifyException.class,
-                                () -> preAuthorizedCodeService.getCredentialOffer(validUuid));
-
-                Assert.assertEquals(ErrorConstants.CREDENTIAL_OFFER_NOT_FOUND, exception.getErrorCode());
-                verify(vciCacheService).getCredentialOffer(validUuid);
-        }
-
-        @Test
-        public void exchangePreAuthorizedCode_Success() {
-                ReflectionTestUtils.setField(preAuthorizedCodeService, "accessTokenExpirySeconds", 600);
-                ReflectionTestUtils.setField(preAuthorizedCodeService, "cNonceExpirySeconds", 300);
-                ReflectionTestUtils.setField(preAuthorizedCodeService, "singleUsePreAuthCode", true);
-
-                String preAuthCode = "test-pre-auth-code";
-                TokenRequest tokenRequest = new TokenRequest();
-                tokenRequest.setGrantType(Constants.PRE_AUTHORIZED_CODE_GRANT_TYPE);
-                tokenRequest.setPreAuthorizedCode(preAuthCode);
-
-                Map<String, Object> claims = new HashMap<>();
-                claims.put("name", "John Doe");
-
-                PreAuthCodeData codeData = PreAuthCodeData.builder()
-                                .credentialConfigurationId(CONFIG_ID)
-                                .claims(claims)
-                                .createdAt(System.currentTimeMillis())
-                                .expiresAt(System.currentTimeMillis() + 600000) // expires in 10 minutes
-                                .build();
-
-                when(vciCacheService.getPreAuthCodeData(preAuthCode)).thenReturn(codeData);
-                when(vciCacheService.isCodeBlacklisted(preAuthCode)).thenReturn(false);
-                when(vciCacheService.setTransaction(anyString(), any(Transaction.class))).thenReturn(null);
-
-                TokenResponse response = preAuthorizedCodeService.exchangePreAuthorizedCode(tokenRequest);
-
-                Assert.assertNotNull(response);
-                Assert.assertNotNull(response.getAccessToken());
-                Assert.assertTrue(response.getAccessToken().startsWith("at_"));
-                Assert.assertEquals("Bearer", response.getTokenType());
-                Assert.assertEquals(Integer.valueOf(600), response.getExpiresIn());
-                Assert.assertNotNull(response.getCNonce());
-                Assert.assertEquals(Integer.valueOf(300), response.getCNonceExpiresIn());
-
-                verify(vciCacheService).getPreAuthCodeData(preAuthCode);
-                verify(vciCacheService).isCodeBlacklisted(preAuthCode);
-                verify(vciCacheService).blacklistPreAuthCode(preAuthCode);
-                verify(vciCacheService).setTransaction(anyString(), any(Transaction.class));
-        }
-
-        @Test
-        public void exchangePreAuthorizedCode_WithTxCode_Success() {
-                ReflectionTestUtils.setField(preAuthorizedCodeService, "accessTokenExpirySeconds", 600);
-                ReflectionTestUtils.setField(preAuthorizedCodeService, "cNonceExpirySeconds", 300);
-                ReflectionTestUtils.setField(preAuthorizedCodeService, "singleUsePreAuthCode", true);
-
-                String preAuthCode = "test-pre-auth-code";
-                String txCode = "1234";
-                TokenRequest tokenRequest = new TokenRequest();
-                tokenRequest.setGrantType(Constants.PRE_AUTHORIZED_CODE_GRANT_TYPE);
-                tokenRequest.setPreAuthorizedCode(preAuthCode);
-                tokenRequest.setTxCode(txCode);
-
-                Map<String, Object> claims = new HashMap<>();
-                claims.put("name", "John Doe");
-
-                PreAuthCodeData codeData = PreAuthCodeData.builder()
-                                .credentialConfigurationId(CONFIG_ID)
-                                .claims(claims)
-                                .txnCode(txCode)
-                                .createdAt(System.currentTimeMillis())
-                                .expiresAt(System.currentTimeMillis() + 600000)
-                                .build();
-
-                when(vciCacheService.getPreAuthCodeData(preAuthCode)).thenReturn(codeData);
-                when(vciCacheService.isCodeBlacklisted(preAuthCode)).thenReturn(false);
-                when(vciCacheService.setTransaction(anyString(), any(Transaction.class))).thenReturn(null);
-
-                TokenResponse response = preAuthorizedCodeService.exchangePreAuthorizedCode(tokenRequest);
-
-                Assert.assertNotNull(response);
-                Assert.assertNotNull(response.getAccessToken());
-                verify(vciCacheService).blacklistPreAuthCode(preAuthCode);
-        }
-
-        @Test
-        public void exchangePreAuthorizedCode_UnsupportedGrantType_ThrowsCertifyException() {
-                TokenRequest tokenRequest = new TokenRequest();
-                tokenRequest.setGrantType("invalid_grant_type");
-                tokenRequest.setPreAuthorizedCode("test-code");
-
-                PreAuthCodeData codeData = PreAuthCodeData.builder()
-                                .credentialConfigurationId(CONFIG_ID)
-                                .createdAt(System.currentTimeMillis())
-                                .expiresAt(System.currentTimeMillis() + 600000)
-                                .build();
-
-                when(vciCacheService.getPreAuthCodeData("test-code")).thenReturn(codeData);
-
-                CertifyException exception = assertThrows(CertifyException.class,
-                                () -> preAuthorizedCodeService.exchangePreAuthorizedCode(tokenRequest));
-
-                Assert.assertEquals(ErrorConstants.UNSUPPORTED_GRANT_TYPE, exception.getErrorCode());
-        }
-
-        @Test
-        public void exchangePreAuthorizedCode_InvalidPreAuthCode_ThrowsCertifyException() {
-                TokenRequest tokenRequest = new TokenRequest();
-                tokenRequest.setGrantType(Constants.PRE_AUTHORIZED_CODE_GRANT_TYPE);
-                tokenRequest.setPreAuthorizedCode("invalid-code");
-
-                when(vciCacheService.getPreAuthCodeData("invalid-code")).thenReturn(null);
-
-                CertifyException exception = assertThrows(CertifyException.class,
-                                () -> preAuthorizedCodeService.exchangePreAuthorizedCode(tokenRequest));
-
-                Assert.assertEquals(ErrorConstants.INVALID_GRANT, exception.getErrorCode());
-        }
-
-        @Test
-        public void exchangePreAuthorizedCode_ExpiredCode_ThrowsCertifyException() {
-                ReflectionTestUtils.setField(preAuthorizedCodeService, "singleUsePreAuthCode", true);
-
-                String preAuthCode = "expired-code";
-                TokenRequest tokenRequest = new TokenRequest();
-                tokenRequest.setGrantType(Constants.PRE_AUTHORIZED_CODE_GRANT_TYPE);
-                tokenRequest.setPreAuthorizedCode(preAuthCode);
-
-                PreAuthCodeData codeData = PreAuthCodeData.builder()
-                                .credentialConfigurationId(CONFIG_ID)
-                                .createdAt(System.currentTimeMillis() - 700000)
-                                .expiresAt(System.currentTimeMillis() - 100000) // expired
-                                .build();
-
-                when(vciCacheService.getPreAuthCodeData(preAuthCode)).thenReturn(codeData);
-                when(vciCacheService.isCodeBlacklisted(preAuthCode)).thenReturn(false);
-
-                CertifyException exception = assertThrows(CertifyException.class,
-                                () -> preAuthorizedCodeService.exchangePreAuthorizedCode(tokenRequest));
-
-                Assert.assertEquals("pre_auth_code_expired", exception.getErrorCode());
-        }
-
-        @Test
-        public void exchangePreAuthorizedCode_AlreadyUsedCode_ThrowsCertifyException() {
-                ReflectionTestUtils.setField(preAuthorizedCodeService, "singleUsePreAuthCode", true);
-
-                String preAuthCode = "used-code";
-                TokenRequest tokenRequest = new TokenRequest();
-                tokenRequest.setGrantType(Constants.PRE_AUTHORIZED_CODE_GRANT_TYPE);
-                tokenRequest.setPreAuthorizedCode(preAuthCode);
-
-                PreAuthCodeData codeData = PreAuthCodeData.builder()
-                                .credentialConfigurationId(CONFIG_ID)
-                                .createdAt(System.currentTimeMillis())
-                                .expiresAt(System.currentTimeMillis() + 600000)
-                                .build();
-
-                when(vciCacheService.getPreAuthCodeData(preAuthCode)).thenReturn(codeData);
-                when(vciCacheService.isCodeBlacklisted(preAuthCode)).thenReturn(true);
-
-                CertifyException exception = assertThrows(CertifyException.class,
-                                () -> preAuthorizedCodeService.exchangePreAuthorizedCode(tokenRequest));
-
-                Assert.assertEquals(ErrorConstants.INVALID_GRANT, exception.getErrorCode());
-        }
-
-        @Test
-        public void exchangePreAuthorizedCode_TxCodeRequired_ThrowsCertifyException() {
-                ReflectionTestUtils.setField(preAuthorizedCodeService, "singleUsePreAuthCode", true);
-
-                String preAuthCode = "test-code";
-                TokenRequest tokenRequest = new TokenRequest();
-                tokenRequest.setGrantType(Constants.PRE_AUTHORIZED_CODE_GRANT_TYPE);
-                tokenRequest.setPreAuthorizedCode(preAuthCode);
-                // txCode not provided
-
-                PreAuthCodeData codeData = PreAuthCodeData.builder()
-                                .credentialConfigurationId(CONFIG_ID)
-                                .txnCode("1234") // txCode is required
-                                .createdAt(System.currentTimeMillis())
-                                .expiresAt(System.currentTimeMillis() + 600000)
-                                .build();
-
-                when(vciCacheService.getPreAuthCodeData(preAuthCode)).thenReturn(codeData);
-                when(vciCacheService.isCodeBlacklisted(preAuthCode)).thenReturn(false);
-
-                CertifyException exception = assertThrows(CertifyException.class,
-                                () -> preAuthorizedCodeService.exchangePreAuthorizedCode(tokenRequest));
-
-                Assert.assertEquals("tx_code_required", exception.getErrorCode());
-        }
-
-        @Test
-        public void exchangePreAuthorizedCode_TxCodeMismatch_ThrowsCertifyException() {
-                ReflectionTestUtils.setField(preAuthorizedCodeService, "singleUsePreAuthCode", true);
-
-                String preAuthCode = "test-code";
-                TokenRequest tokenRequest = new TokenRequest();
-                tokenRequest.setGrantType(Constants.PRE_AUTHORIZED_CODE_GRANT_TYPE);
-                tokenRequest.setPreAuthorizedCode(preAuthCode);
-                tokenRequest.setTxCode("wrong-code");
-
-                PreAuthCodeData codeData = PreAuthCodeData.builder()
-                                .credentialConfigurationId(CONFIG_ID)
-                                .txnCode("1234") // expected txCode
-                                .createdAt(System.currentTimeMillis())
-                                .expiresAt(System.currentTimeMillis() + 600000)
-                                .build();
-
-                when(vciCacheService.getPreAuthCodeData(preAuthCode)).thenReturn(codeData);
-                when(vciCacheService.isCodeBlacklisted(preAuthCode)).thenReturn(false);
-
-                CertifyException exception = assertThrows(CertifyException.class,
-                                () -> preAuthorizedCodeService.exchangePreAuthorizedCode(tokenRequest));
-
-                Assert.assertEquals("tx_code_mismatch", exception.getErrorCode());
-        }
-
-        @Test
-        public void exchangePreAuthorizedCode_SingleUseDisabled_DoesNotBlacklist() {
-                ReflectionTestUtils.setField(preAuthorizedCodeService, "accessTokenExpirySeconds", 600);
-                ReflectionTestUtils.setField(preAuthorizedCodeService, "cNonceExpirySeconds", 300);
-                ReflectionTestUtils.setField(preAuthorizedCodeService, "singleUsePreAuthCode", false);
-
-                String preAuthCode = "test-pre-auth-code";
-                TokenRequest tokenRequest = new TokenRequest();
-                tokenRequest.setGrantType(Constants.PRE_AUTHORIZED_CODE_GRANT_TYPE);
-                tokenRequest.setPreAuthorizedCode(preAuthCode);
-
-                PreAuthCodeData codeData = PreAuthCodeData.builder()
-                                .credentialConfigurationId(CONFIG_ID)
-                                .claims(new HashMap<>())
-                                .createdAt(System.currentTimeMillis())
-                                .expiresAt(System.currentTimeMillis() + 600000)
-                                .build();
-
-                when(vciCacheService.getPreAuthCodeData(preAuthCode)).thenReturn(codeData);
-                when(vciCacheService.setTransaction(anyString(), any(Transaction.class))).thenReturn(null);
-
-                TokenResponse response = preAuthorizedCodeService.exchangePreAuthorizedCode(tokenRequest);
-
-                Assert.assertNotNull(response);
-                verify(vciCacheService, never()).isCodeBlacklisted(anyString());
-                verify(vciCacheService, never()).blacklistPreAuthCode(anyString());
-        }
-}
-=======
     @Mock
     private VCICacheService vciCacheService;
 
@@ -569,7 +122,7 @@
         InvalidRequestException exception = assertThrows(InvalidRequestException.class,
                 () -> preAuthorizedCodeService.generatePreAuthorizedCode(request));
 
-        Assert.assertEquals(ErrorConstants.INVALID_EXPIRY_RANGE, exception.getErrorCode());
+        Assert.assertTrue(exception.getMessage().contains("expires_in must be between"));
     }
 
     @Test
@@ -605,78 +158,316 @@
         IllegalStateException exception = assertThrows(IllegalStateException.class,
                 () -> preAuthorizedCodeService.generatePreAuthorizedCode(request));
 
-        Assert.assertTrue(exception.getMessage().contains("Failed to generate unique pre-authorized code"));
-        // Should have tried MAX_ATTEMPTS (3)
-        verify(vciCacheService, times(3)).getPreAuthCodeData(anyString());
-    }
+                Assert.assertTrue(exception.getMessage().contains("Failed to generate unique pre-authorized code"));
+                // Should have tried MAX_ATTEMPTS (3)
+                verify(vciCacheService, times(3)).getPreAuthCodeData(anyString());
+        }
 
     // Tests for getCredentialOffer method
 
     @Test
     public void getCredentialOffer_Success() {
-        String validUuid = "550e8400-e29b-41d4-a716-446655440000";
-        CredentialOfferResponse expectedOffer = CredentialOfferResponse.builder()
-                .credentialIssuer("https://issuer.com")
-                .build();
-
-        when(vciCacheService.getCredentialOffer(validUuid)).thenReturn(expectedOffer);
-
-        CredentialOfferResponse result = preAuthorizedCodeService.getCredentialOffer(validUuid);
-
-        Assert.assertNotNull(result);
-        Assert.assertEquals(expectedOffer, result);
-        verify(vciCacheService).getCredentialOffer(validUuid);
+            String validUuid = "550e8400-e29b-41d4-a716-446655440000";
+            CredentialOfferResponse expectedOffer = CredentialOfferResponse.builder()
+                            .credentialIssuer("https://issuer.com")
+                            .build();
+
+            when(vciCacheService.getCredentialOffer(validUuid)).thenReturn(expectedOffer);
+
+            CredentialOfferResponse result = preAuthorizedCodeService.getCredentialOffer(validUuid);
+
+            Assert.assertNotNull(result);
+            Assert.assertEquals(expectedOffer, result);
+            verify(vciCacheService).getCredentialOffer(validUuid);
     }
 
     @Test
     public void getCredentialOffer_InvalidUuidFormat_ThrowsInvalidRequestException() {
-        String invalidUuid = "not-a-valid-uuid";
-
-        InvalidRequestException exception = assertThrows(InvalidRequestException.class,
-                () -> preAuthorizedCodeService.getCredentialOffer(invalidUuid));
-
-        Assert.assertEquals(ErrorConstants.INVALID_OFFER_ID_FORMAT, exception.getErrorCode());
-        verify(vciCacheService, never()).getCredentialOffer(anyString());
+            String invalidUuid = "not-a-valid-uuid";
+
+            InvalidRequestException exception = assertThrows(InvalidRequestException.class,
+                            () -> preAuthorizedCodeService.getCredentialOffer(invalidUuid));
+
+            Assert.assertEquals(ErrorConstants.INVALID_OFFER_ID_FORMAT, exception.getErrorCode());
+            verify(vciCacheService, never()).getCredentialOffer(anyString());
     }
 
     @Test
     public void getCredentialOffer_NullOfferId_ThrowsInvalidRequestException() {
-        InvalidRequestException exception = assertThrows(InvalidRequestException.class,
-                () -> preAuthorizedCodeService.getCredentialOffer(null));
-
-        Assert.assertEquals(ErrorConstants.INVALID_OFFER_ID_FORMAT, exception.getErrorCode());
-        verify(vciCacheService, never()).getCredentialOffer(anyString());
+            InvalidRequestException exception = assertThrows(InvalidRequestException.class,
+                            () -> preAuthorizedCodeService.getCredentialOffer(null));
+
+            Assert.assertEquals(ErrorConstants.INVALID_OFFER_ID_FORMAT, exception.getErrorCode());
+            verify(vciCacheService, never()).getCredentialOffer(anyString());
     }
 
     @Test
     public void getCredentialOffer_EmptyOfferId_ThrowsInvalidRequestException() {
-        InvalidRequestException exception = assertThrows(InvalidRequestException.class,
-                () -> preAuthorizedCodeService.getCredentialOffer(""));
-
-        Assert.assertEquals(ErrorConstants.INVALID_OFFER_ID_FORMAT, exception.getErrorCode());
-        verify(vciCacheService, never()).getCredentialOffer(anyString());
+            InvalidRequestException exception = assertThrows(InvalidRequestException.class,
+                            () -> preAuthorizedCodeService.getCredentialOffer(""));
+
+            Assert.assertEquals(ErrorConstants.INVALID_OFFER_ID_FORMAT, exception.getErrorCode());
+            verify(vciCacheService, never()).getCredentialOffer(anyString());
     }
 
     @Test
     public void getCredentialOffer_WhitespaceOfferId_ThrowsInvalidRequestException() {
-        InvalidRequestException exception = assertThrows(InvalidRequestException.class,
-                () -> preAuthorizedCodeService.getCredentialOffer("   "));
-
-        Assert.assertEquals(ErrorConstants.INVALID_OFFER_ID_FORMAT, exception.getErrorCode());
-        verify(vciCacheService, never()).getCredentialOffer(anyString());
+            InvalidRequestException exception = assertThrows(InvalidRequestException.class,
+                            () -> preAuthorizedCodeService.getCredentialOffer("   "));
+
+            Assert.assertEquals(ErrorConstants.INVALID_OFFER_ID_FORMAT, exception.getErrorCode());
+            verify(vciCacheService, never()).getCredentialOffer(anyString());
     }
 
     @Test
     public void getCredentialOffer_NotFound_ThrowsCertifyException() {
-        String validUuid = "550e8400-e29b-41d4-a716-446655440000";
-
-        when(vciCacheService.getCredentialOffer(validUuid)).thenReturn(null);
-
-        CertifyException exception = assertThrows(CertifyException.class,
-                () -> preAuthorizedCodeService.getCredentialOffer(validUuid));
-
-        Assert.assertEquals("offer_not_found", exception.getErrorCode());
-        verify(vciCacheService).getCredentialOffer(validUuid);
+            String validUuid = "550e8400-e29b-41d4-a716-446655440000";
+
+            when(vciCacheService.getCredentialOffer(validUuid)).thenReturn(null);
+
+            CertifyException exception = assertThrows(CertifyException.class,
+                            () -> preAuthorizedCodeService.getCredentialOffer(validUuid));
+
+            Assert.assertEquals(ErrorConstants.CREDENTIAL_OFFER_NOT_FOUND, exception.getErrorCode());
+            verify(vciCacheService).getCredentialOffer(validUuid);
+    }
+
+    @Test
+    public void exchangePreAuthorizedCode_Success() {
+            ReflectionTestUtils.setField(preAuthorizedCodeService, "accessTokenExpirySeconds", 600);
+            ReflectionTestUtils.setField(preAuthorizedCodeService, "cNonceExpirySeconds", 300);
+            ReflectionTestUtils.setField(preAuthorizedCodeService, "singleUsePreAuthCode", true);
+
+            String preAuthCode = "test-pre-auth-code";
+            TokenRequest tokenRequest = new TokenRequest();
+            tokenRequest.setGrantType(Constants.PRE_AUTHORIZED_CODE_GRANT_TYPE);
+            tokenRequest.setPreAuthorizedCode(preAuthCode);
+
+            Map<String, Object> claims = new HashMap<>();
+            claims.put("name", "John Doe");
+
+            PreAuthCodeData codeData = PreAuthCodeData.builder()
+                            .credentialConfigurationId(CONFIG_ID)
+                            .claims(claims)
+                            .createdAt(System.currentTimeMillis())
+                            .expiresAt(System.currentTimeMillis() + 600000) // expires in 10 minutes
+                            .build();
+
+            when(vciCacheService.getPreAuthCodeData(preAuthCode)).thenReturn(codeData);
+            when(vciCacheService.isCodeBlacklisted(preAuthCode)).thenReturn(false);
+            when(vciCacheService.setTransaction(anyString(), any(Transaction.class))).thenReturn(null);
+
+            TokenResponse response = preAuthorizedCodeService.exchangePreAuthorizedCode(tokenRequest);
+
+            Assert.assertNotNull(response);
+            Assert.assertNotNull(response.getAccessToken());
+            Assert.assertTrue(response.getAccessToken().startsWith("at_"));
+            Assert.assertEquals("Bearer", response.getTokenType());
+            Assert.assertEquals(Integer.valueOf(600), response.getExpiresIn());
+            Assert.assertNotNull(response.getCNonce());
+            Assert.assertEquals(Integer.valueOf(300), response.getCNonceExpiresIn());
+
+            verify(vciCacheService).getPreAuthCodeData(preAuthCode);
+            verify(vciCacheService).isCodeBlacklisted(preAuthCode);
+            verify(vciCacheService).blacklistPreAuthCode(preAuthCode);
+            verify(vciCacheService).setTransaction(anyString(), any(Transaction.class));
+    }
+
+    @Test
+    public void exchangePreAuthorizedCode_WithTxCode_Success() {
+            ReflectionTestUtils.setField(preAuthorizedCodeService, "accessTokenExpirySeconds", 600);
+            ReflectionTestUtils.setField(preAuthorizedCodeService, "cNonceExpirySeconds", 300);
+            ReflectionTestUtils.setField(preAuthorizedCodeService, "singleUsePreAuthCode", true);
+
+            String preAuthCode = "test-pre-auth-code";
+            String txCode = "1234";
+            TokenRequest tokenRequest = new TokenRequest();
+            tokenRequest.setGrantType(Constants.PRE_AUTHORIZED_CODE_GRANT_TYPE);
+            tokenRequest.setPreAuthorizedCode(preAuthCode);
+            tokenRequest.setTxCode(txCode);
+
+            Map<String, Object> claims = new HashMap<>();
+            claims.put("name", "John Doe");
+
+            PreAuthCodeData codeData = PreAuthCodeData.builder()
+                            .credentialConfigurationId(CONFIG_ID)
+                            .claims(claims)
+                            .txnCode(txCode)
+                            .createdAt(System.currentTimeMillis())
+                            .expiresAt(System.currentTimeMillis() + 600000)
+                            .build();
+
+            when(vciCacheService.getPreAuthCodeData(preAuthCode)).thenReturn(codeData);
+            when(vciCacheService.isCodeBlacklisted(preAuthCode)).thenReturn(false);
+            when(vciCacheService.setTransaction(anyString(), any(Transaction.class))).thenReturn(null);
+
+            TokenResponse response = preAuthorizedCodeService.exchangePreAuthorizedCode(tokenRequest);
+
+            Assert.assertNotNull(response);
+            Assert.assertNotNull(response.getAccessToken());
+            verify(vciCacheService).blacklistPreAuthCode(preAuthCode);
+    }
+
+    @Test
+    public void exchangePreAuthorizedCode_UnsupportedGrantType_ThrowsCertifyException() {
+            TokenRequest tokenRequest = new TokenRequest();
+            tokenRequest.setGrantType("invalid_grant_type");
+            tokenRequest.setPreAuthorizedCode("test-code");
+
+            PreAuthCodeData codeData = PreAuthCodeData.builder()
+                            .credentialConfigurationId(CONFIG_ID)
+                            .createdAt(System.currentTimeMillis())
+                            .expiresAt(System.currentTimeMillis() + 600000)
+                            .build();
+
+            when(vciCacheService.getPreAuthCodeData("test-code")).thenReturn(codeData);
+
+            CertifyException exception = assertThrows(CertifyException.class,
+                            () -> preAuthorizedCodeService.exchangePreAuthorizedCode(tokenRequest));
+
+            Assert.assertEquals(ErrorConstants.UNSUPPORTED_GRANT_TYPE, exception.getErrorCode());
+    }
+
+    @Test
+    public void exchangePreAuthorizedCode_InvalidPreAuthCode_ThrowsCertifyException() {
+            TokenRequest tokenRequest = new TokenRequest();
+            tokenRequest.setGrantType(Constants.PRE_AUTHORIZED_CODE_GRANT_TYPE);
+            tokenRequest.setPreAuthorizedCode("invalid-code");
+
+            when(vciCacheService.getPreAuthCodeData("invalid-code")).thenReturn(null);
+
+            CertifyException exception = assertThrows(CertifyException.class,
+                            () -> preAuthorizedCodeService.exchangePreAuthorizedCode(tokenRequest));
+
+            Assert.assertEquals(ErrorConstants.INVALID_GRANT, exception.getErrorCode());
+    }
+
+    @Test
+    public void exchangePreAuthorizedCode_ExpiredCode_ThrowsCertifyException() {
+            ReflectionTestUtils.setField(preAuthorizedCodeService, "singleUsePreAuthCode", true);
+
+            String preAuthCode = "expired-code";
+            TokenRequest tokenRequest = new TokenRequest();
+            tokenRequest.setGrantType(Constants.PRE_AUTHORIZED_CODE_GRANT_TYPE);
+            tokenRequest.setPreAuthorizedCode(preAuthCode);
+
+            PreAuthCodeData codeData = PreAuthCodeData.builder()
+                            .credentialConfigurationId(CONFIG_ID)
+                            .createdAt(System.currentTimeMillis() - 700000)
+                            .expiresAt(System.currentTimeMillis() - 100000) // expired
+                            .build();
+
+            when(vciCacheService.getPreAuthCodeData(preAuthCode)).thenReturn(codeData);
+            when(vciCacheService.isCodeBlacklisted(preAuthCode)).thenReturn(false);
+
+            CertifyException exception = assertThrows(CertifyException.class,
+                            () -> preAuthorizedCodeService.exchangePreAuthorizedCode(tokenRequest));
+
+            Assert.assertEquals("pre_auth_code_expired", exception.getErrorCode());
+    }
+
+    @Test
+    public void exchangePreAuthorizedCode_AlreadyUsedCode_ThrowsCertifyException() {
+            ReflectionTestUtils.setField(preAuthorizedCodeService, "singleUsePreAuthCode", true);
+
+            String preAuthCode = "used-code";
+            TokenRequest tokenRequest = new TokenRequest();
+            tokenRequest.setGrantType(Constants.PRE_AUTHORIZED_CODE_GRANT_TYPE);
+            tokenRequest.setPreAuthorizedCode(preAuthCode);
+
+            PreAuthCodeData codeData = PreAuthCodeData.builder()
+                            .credentialConfigurationId(CONFIG_ID)
+                            .createdAt(System.currentTimeMillis())
+                            .expiresAt(System.currentTimeMillis() + 600000)
+                            .build();
+
+            when(vciCacheService.getPreAuthCodeData(preAuthCode)).thenReturn(codeData);
+            when(vciCacheService.isCodeBlacklisted(preAuthCode)).thenReturn(true);
+
+            CertifyException exception = assertThrows(CertifyException.class,
+                            () -> preAuthorizedCodeService.exchangePreAuthorizedCode(tokenRequest));
+
+            Assert.assertEquals(ErrorConstants.INVALID_GRANT, exception.getErrorCode());
+    }
+
+    @Test
+    public void exchangePreAuthorizedCode_TxCodeRequired_ThrowsCertifyException() {
+            ReflectionTestUtils.setField(preAuthorizedCodeService, "singleUsePreAuthCode", true);
+
+            String preAuthCode = "test-code";
+            TokenRequest tokenRequest = new TokenRequest();
+            tokenRequest.setGrantType(Constants.PRE_AUTHORIZED_CODE_GRANT_TYPE);
+            tokenRequest.setPreAuthorizedCode(preAuthCode);
+            // txCode not provided
+
+            PreAuthCodeData codeData = PreAuthCodeData.builder()
+                            .credentialConfigurationId(CONFIG_ID)
+                            .txnCode("1234") // txCode is required
+                            .createdAt(System.currentTimeMillis())
+                            .expiresAt(System.currentTimeMillis() + 600000)
+                            .build();
+
+            when(vciCacheService.getPreAuthCodeData(preAuthCode)).thenReturn(codeData);
+            when(vciCacheService.isCodeBlacklisted(preAuthCode)).thenReturn(false);
+
+            CertifyException exception = assertThrows(CertifyException.class,
+                            () -> preAuthorizedCodeService.exchangePreAuthorizedCode(tokenRequest));
+
+            Assert.assertEquals("tx_code_required", exception.getErrorCode());
+    }
+
+    @Test
+    public void exchangePreAuthorizedCode_TxCodeMismatch_ThrowsCertifyException() {
+            ReflectionTestUtils.setField(preAuthorizedCodeService, "singleUsePreAuthCode", true);
+
+            String preAuthCode = "test-code";
+            TokenRequest tokenRequest = new TokenRequest();
+            tokenRequest.setGrantType(Constants.PRE_AUTHORIZED_CODE_GRANT_TYPE);
+            tokenRequest.setPreAuthorizedCode(preAuthCode);
+            tokenRequest.setTxCode("wrong-code");
+
+            PreAuthCodeData codeData = PreAuthCodeData.builder()
+                            .credentialConfigurationId(CONFIG_ID)
+                            .txnCode("1234") // expected txCode
+                            .createdAt(System.currentTimeMillis())
+                            .expiresAt(System.currentTimeMillis() + 600000)
+                            .build();
+
+            when(vciCacheService.getPreAuthCodeData(preAuthCode)).thenReturn(codeData);
+            when(vciCacheService.isCodeBlacklisted(preAuthCode)).thenReturn(false);
+
+            CertifyException exception = assertThrows(CertifyException.class,
+                            () -> preAuthorizedCodeService.exchangePreAuthorizedCode(tokenRequest));
+
+            Assert.assertEquals("tx_code_mismatch", exception.getErrorCode());
+    }
+
+    @Test
+    public void exchangePreAuthorizedCode_SingleUseDisabled_DoesNotBlacklist() {
+            ReflectionTestUtils.setField(preAuthorizedCodeService, "accessTokenExpirySeconds", 600);
+            ReflectionTestUtils.setField(preAuthorizedCodeService, "cNonceExpirySeconds", 300);
+            ReflectionTestUtils.setField(preAuthorizedCodeService, "singleUsePreAuthCode", false);
+
+            String preAuthCode = "test-pre-auth-code";
+            TokenRequest tokenRequest = new TokenRequest();
+            tokenRequest.setGrantType(Constants.PRE_AUTHORIZED_CODE_GRANT_TYPE);
+            tokenRequest.setPreAuthorizedCode(preAuthCode);
+
+            PreAuthCodeData codeData = PreAuthCodeData.builder()
+                            .credentialConfigurationId(CONFIG_ID)
+                            .claims(new HashMap<>())
+                            .createdAt(System.currentTimeMillis())
+                            .expiresAt(System.currentTimeMillis() + 600000)
+                            .build();
+
+            when(vciCacheService.getPreAuthCodeData(preAuthCode)).thenReturn(codeData);
+            when(vciCacheService.setTransaction(anyString(), any(Transaction.class))).thenReturn(null);
+
+            TokenResponse response = preAuthorizedCodeService.exchangePreAuthorizedCode(tokenRequest);
+
+            Assert.assertNotNull(response);
+            verify(vciCacheService, never()).isCodeBlacklisted(anyString());
+            verify(vciCacheService, never()).blacklistPreAuthCode(anyString());
     }
 }
->>>>>>> 1e5ec14b
+
