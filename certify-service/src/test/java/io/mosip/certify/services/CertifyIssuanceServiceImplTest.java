package io.mosip.certify.services;

import com.nimbusds.jose.*;
import com.nimbusds.jose.crypto.RSASSASigner;
import com.nimbusds.jose.jwk.RSAKey;
import com.nimbusds.jose.jwk.gen.RSAKeyGenerator;
import com.nimbusds.jwt.JWTClaimsSet;
import com.nimbusds.jwt.SignedJWT;
import foundation.identity.jsonld.JsonLDObject;
import io.mosip.certify.api.dto.VCResult;
import io.mosip.certify.api.exception.DataProviderExchangeException;
import io.mosip.certify.api.spi.AuditPlugin;
import io.mosip.certify.api.spi.DataProviderPlugin;
import io.mosip.certify.api.util.Action;
import io.mosip.certify.api.util.ActionStatus;
import io.mosip.certify.core.constants.Constants;
<<<<<<< HEAD
import io.mosip.certify.core.constants.VCFormats;
import io.mosip.certify.core.constants.VCIErrorConstants;
=======
import io.mosip.certify.core.constants.ErrorConstants;
import io.mosip.certify.core.constants.VCFormats;
>>>>>>> fd57e72a
import io.mosip.certify.core.dto.*;
import io.mosip.certify.core.exception.CertifyException;
import io.mosip.certify.core.exception.InvalidRequestException;
import io.mosip.certify.core.exception.NotAuthenticatedException;
import io.mosip.certify.core.spi.CredentialConfigurationService;
import io.mosip.certify.core.spi.CredentialLedgerService;
import io.mosip.certify.core.util.SecurityHelperService;
import io.mosip.certify.credential.CredentialFactory;
<<<<<<< HEAD
import io.mosip.certify.credential.MDocCredential;
=======
>>>>>>> fd57e72a
import io.mosip.certify.credential.SDJWT;
import io.mosip.certify.credential.W3CJsonLD;
import io.mosip.certify.exception.InvalidNonceException;
import io.mosip.certify.proof.ProofValidator;
import io.mosip.certify.proof.ProofValidatorFactory;
import io.mosip.certify.utils.LedgerUtils;
<<<<<<< HEAD
import io.mosip.certify.validators.CredentialRequestValidator;
import io.mosip.certify.vcformatters.VCFormatter;
=======
import io.mosip.certify.vcformatters.VCFormatter;
import io.mosip.kernel.keymanagerservice.service.KeymanagerService;
>>>>>>> fd57e72a
import org.json.JSONObject;
import org.junit.Before;
import org.junit.Test;
import org.junit.runner.RunWith;
import org.mockito.InjectMocks;
import org.mockito.Mock;
import org.mockito.MockedStatic;
import org.mockito.junit.MockitoJUnitRunner;
import org.springframework.test.util.ReflectionTestUtils;

import java.text.ParseException;
import java.time.LocalDateTime;
import java.time.ZoneOffset;
import java.util.*;

import static org.junit.Assert.*;
import static org.mockito.ArgumentMatchers.*;
import static org.mockito.Mockito.*;

@RunWith(MockitoJUnitRunner.class)
public class CertifyIssuanceServiceImplTest {

    private LinkedHashMap<String, LinkedHashMap<String, Object>> testIssuerMetadataMap;

    @Mock
    private ParsedAccessToken parsedAccessToken;
    @Mock
    private VCFormatter vcFormatter;
    @Mock
    private DataProviderPlugin dataProviderPlugin;
    @Mock
    private ProofValidatorFactory proofValidatorFactory;
    @Mock
    private VCICacheService vciCacheService;
    @Mock
    private SecurityHelperService securityHelperService;
    @Mock
    private AuditPlugin auditWrapper;
    @Mock
    private ProofValidator proofValidator;

    @Mock
    private CredentialFactory credentialFactory;
    @Mock
    private CredentialConfigurationService credentialConfigurationService;
    @Mock
    private LedgerUtils ledgerUtils;
    @Mock
    private StatusListCredentialService statusListCredentialService;
<<<<<<< HEAD
    @Mock
    private CredentialLedgerService credentialLedgerService;
=======
>>>>>>> fd57e72a

    @InjectMocks
    private CertifyIssuanceServiceImpl issuanceService;

    private static final String TEST_ACCESS_TOKEN_HASH = "test-token-hash";
    private static final String TEST_CNONCE = "test-cnonce";
    private static final String DEFAULT_SCOPE = "test-scope";
    private static final String DEFAULT_FORMAT_LDP = VCFormats.LDP_VC;
    private static final String DEFAULT_FORMAT_SDJWT = VCFormats.VC_SD_JWT; // vc+sd-jwt
<<<<<<< HEAD
    private static final String DEFAULT_FORMAT_MDOC = VCFormats.MSO_MDOC; // mso_mdoc
=======
>>>>>>> fd57e72a

    CredentialRequest request;
    Map<String, Object> claimsFromAccessToken; // Renamed for clarity
    VCIssuanceTransaction transaction;
    CredentialIssuerMetadataVD13DTO mockGlobalCredentialIssuerMetadataDTO;


    @Before
    public void setUp() {
        testIssuerMetadataMap = new LinkedHashMap<>();
        LinkedHashMap<String, Object> latestMetadataConfig = new LinkedHashMap<>();
        LinkedHashMap<String, Object> credentialConfigurationsSupportedMapForTestMeta = new LinkedHashMap<>();
        LinkedHashMap<String, Object> vcConfigForTestMeta = new LinkedHashMap<>();
        vcConfigForTestMeta.put("format", DEFAULT_FORMAT_LDP);
        vcConfigForTestMeta.put("scope", DEFAULT_SCOPE);
        // ... (rest of the population for testIssuerMetadataMap as before)
        LinkedHashMap<String, Object> credDefMapForTestMeta = new LinkedHashMap<>();
        credDefMapForTestMeta.put("type", Arrays.asList("VerifiableCredential", "TestCredential"));
        vcConfigForTestMeta.put("credential_definition", credDefMapForTestMeta);
        credentialConfigurationsSupportedMapForTestMeta.put("test-credential-id", vcConfigForTestMeta);
        latestMetadataConfig.put("credential_configurations_supported", credentialConfigurationsSupportedMapForTestMeta);
        latestMetadataConfig.put("credential_issuer", "https://localhost:9090");
        latestMetadataConfig.put("credential_endpoint", "https://localhost:9090/v1/certify/issuance/credential");
        testIssuerMetadataMap.put("latest", latestMetadataConfig);


        ReflectionTestUtils.setField(issuanceService, "cNonceExpireSeconds", 300);
        ReflectionTestUtils.setField(issuanceService, "didUrl", "https://test.issuer.com");
        ReflectionTestUtils.setField(issuanceService, "ledgerUtils", ledgerUtils);
        ReflectionTestUtils.setField(issuanceService, "statusListCredentialService", statusListCredentialService);
<<<<<<< HEAD
        ReflectionTestUtils.setField(issuanceService, "credentialLedgerService", credentialLedgerService);
=======
>>>>>>> fd57e72a
        ReflectionTestUtils.setField(issuanceService, "defaultExpiryDuration", "P730D");

        when(parsedAccessToken.getAccessTokenHash()).thenReturn(TEST_ACCESS_TOKEN_HASH);

        claimsFromAccessToken = new HashMap<>();
        claimsFromAccessToken.put("scope", DEFAULT_SCOPE);
        claimsFromAccessToken.put("client_id", "test-client");
        claimsFromAccessToken.put(Constants.C_NONCE, TEST_CNONCE);

        transaction = new VCIssuanceTransaction();
        transaction.setCNonce(TEST_CNONCE);
        transaction.setCNonceExpireSeconds(300);
        transaction.setCNonceIssuedEpoch(LocalDateTime.now(ZoneOffset.UTC).toEpochSecond(ZoneOffset.UTC));


        mockGlobalCredentialIssuerMetadataDTO = new CredentialIssuerMetadataVD13DTO();
        mockGlobalCredentialIssuerMetadataDTO.setCredentialIssuer("https://test.issuer.com");
        mockGlobalCredentialIssuerMetadataDTO.setAuthorizationServers(List.of("https://auth.server.com"));
        mockGlobalCredentialIssuerMetadataDTO.setCredentialEndpoint("https://test.issuer.com/credentials");

        Map<String, CredentialConfigurationSupportedDTO> supportedCredsMap = new HashMap<>();

        // LDP Config DTO
        CredentialConfigurationSupportedDTO supportedDTO_LDP = new CredentialConfigurationSupportedDTO();
        supportedDTO_LDP.setScope(DEFAULT_SCOPE);
        supportedDTO_LDP.setFormat(DEFAULT_FORMAT_LDP);
        CredentialDefinition credDefDtoForLDP = new CredentialDefinition(); // Using your DTO structure
        credDefDtoForLDP.setContext(List.of("https://www.w3.org/2018/credentials/v1"));
        credDefDtoForLDP.setType(List.of("VerifiableCredential", "TestCredential"));
        supportedDTO_LDP.setCredentialDefinition(credDefDtoForLDP);
        supportedCredsMap.put("test-credential-id-ldp", supportedDTO_LDP);

        CredentialConfigurationSupportedDTO supportedDTO_LDP_DM2_0 = new CredentialConfigurationSupportedDTO();
        supportedDTO_LDP_DM2_0.setScope(DEFAULT_SCOPE);
        supportedDTO_LDP_DM2_0.setFormat(DEFAULT_FORMAT_LDP);
        CredentialDefinition credDefDtoForLDP_DM2_0 = new CredentialDefinition(); // Using your DTO structure
        credDefDtoForLDP_DM2_0.setContext(List.of("https://www.w3.org/ns/credentials/v2"));
        credDefDtoForLDP_DM2_0.setType(List.of("VerifiableCredential", "TestCredential"));
        supportedDTO_LDP_DM2_0.setCredentialDefinition(credDefDtoForLDP_DM2_0);
        supportedCredsMap.put("test-credential-id-ldp-dm-2.0", supportedDTO_LDP_DM2_0);

        // SD-JWT Config DTO
        CredentialConfigurationSupportedDTO supportedDTO_SDJWT = new CredentialConfigurationSupportedDTO();
        supportedDTO_SDJWT.setScope(DEFAULT_SCOPE);
        supportedDTO_SDJWT.setFormat(DEFAULT_FORMAT_SDJWT);
        supportedDTO_SDJWT.setVct("test_vct");
        CredentialDefinition credDefDtoForSDJWT = new CredentialDefinition(); // Using your DTO structure
        credDefDtoForSDJWT.setContext(List.of("https://www.w3.org/2018/credentials/v1", "https://example.org/sd-jwt/v1"));
        credDefDtoForSDJWT.setType(List.of("VerifiableCredential", "TestCredential", "SDJWTCredential"));
        supportedDTO_SDJWT.setCredentialDefinition(credDefDtoForSDJWT);
        supportedCredsMap.put("test-credential-id-sdjwt", supportedDTO_SDJWT);

        // MSO_MDOC Config DTO
        CredentialConfigurationSupportedDTO supportedDTO_MDOC = new CredentialConfigurationSupportedDTO();
        supportedDTO_MDOC.setScope(DEFAULT_SCOPE); // IMPORTANT: Must match claimsFromAccessToken
        supportedDTO_MDOC.setFormat(DEFAULT_FORMAT_MDOC);
        supportedDTO_MDOC.setDocType("org.iso.18013.5.1.mDL");
        CredentialDefinition credDefDtoForMDOC = new CredentialDefinition();
        credDefDtoForMDOC.setContext(List.of("https://www.w3.org/2018/credentials/v1"));
        credDefDtoForMDOC.setType(List.of("VerifiableCredential", "mDLCredential"));
        supportedDTO_MDOC.setCredentialDefinition(credDefDtoForMDOC);
        supportedCredsMap.put("test-credential-id-mdoc", supportedDTO_MDOC);

        mockGlobalCredentialIssuerMetadataDTO.setCredentialConfigurationSupportedDTO(supportedCredsMap);

        when(credentialConfigurationService.fetchCredentialIssuerMetadata("latest"))
                .thenReturn(mockGlobalCredentialIssuerMetadataDTO); // Default mock
    }

    private CredentialRequest createValidCredentialRequest(String format) {
        CredentialRequest req = new CredentialRequest();
        req.setFormat(format);
        req.setVct("test_vct");

        // This is io.mosip.certify.core.dto.CredentialDefinition for the request object
        io.mosip.certify.core.dto.CredentialDefinition requestCredDef = new io.mosip.certify.core.dto.CredentialDefinition();
        if (DEFAULT_FORMAT_SDJWT.equals(format)) {
            requestCredDef.setContext(List.of("https://www.w3.org/2018/credentials/v1", "https://example.org/sd-jwt/v1"));
            requestCredDef.setType(List.of("VerifiableCredential", "TestCredential", "SDJWTCredential"));
        } else { // LDP
            requestCredDef.setContext(List.of("https://www.w3.org/2018/credentials/v1"));
            requestCredDef.setType(List.of("VerifiableCredential", "TestCredential"));
        }
        requestCredDef.setCredentialSubject(new HashMap<>());
        req.setCredential_definition(requestCredDef);

        CredentialProof proof = new CredentialProof();
        proof.setProof_type("openid4vci-proof+jwt");

        RSAKeyGenerator rsaKeyGenerator = new RSAKeyGenerator(2048);
        RSAKey r;
        try {
            r = rsaKeyGenerator.generate();
        } catch (JOSEException e) {
            fail("failed to generate an RSA Keypair");
            throw new RuntimeException(e);
        }
        JWSHeader proofJwtHeader = new JWSHeader(JWSAlgorithm.RS256, new JOSEObjectType("openid4vci-proof+jwt"), null, null, null,
                r.toPublicJWK(), null, null, null, null, null, null, null);
        JWTClaimsSet proofJwtBody;
        try {
            Map<String, Object> pj = Map.of("aud", "fake-aud", "nonce", TEST_CNONCE, "iss", "test-client");
            proofJwtBody = JWTClaimsSet.parse(pj);
        } catch (ParseException e) {
            fail("failed to create a JWTClaimsSet");
            throw new RuntimeException(e);
        }
        SignedJWT requestProofJWT = new SignedJWT(proofJwtHeader, proofJwtBody);
        try {
            JWSSigner rsaSigner = new RSASSASigner(r);
            requestProofJWT.sign(rsaSigner);
        } catch (JOSEException e) {
            fail("failed to create a signer");
        }
        proof.setJwt(requestProofJWT.serialize());
        req.setProof(proof);
        return req;
    }

    @Test
    public void getCredential_LDP_WithValidTransaction_Success() throws DataProviderExchangeException {
        request = createValidCredentialRequest(DEFAULT_FORMAT_LDP);

        when(parsedAccessToken.isActive()).thenReturn(true);
        when(parsedAccessToken.getClaims()).thenReturn(claimsFromAccessToken);
        when(vciCacheService.getVCITransaction(TEST_ACCESS_TOKEN_HASH)).thenReturn(transaction);
        when(proofValidatorFactory.getProofValidator(anyString())).thenReturn(proofValidator);

        // Stub getKeyMaterial, its result is used in templateParams for createCredential
        when(proofValidator.getKeyMaterial(any(CredentialProof.class))).thenReturn("");

        when(proofValidator.validate(eq("test-client"), eq(TEST_CNONCE), any(CredentialProof.class), any())).thenReturn(true);
        when(dataProviderPlugin.fetchData(claimsFromAccessToken)).thenReturn(new JSONObject().put("subjectKey", "subjectValue"));

        W3CJsonLD mockW3CJsonLD = mock(W3CJsonLD.class);
        when(credentialFactory.getCredential(DEFAULT_FORMAT_LDP)).thenReturn(Optional.of(mockW3CJsonLD));
        when(mockW3CJsonLD.createCredential(anyMap(), anyString())).thenReturn("{\"unsigned\":\"credential\"}");

        // Stub vcFormatter methods called by service's getVerifiableCredential method for addProof
        when(vcFormatter.getProofAlgorithm(anyString())).thenReturn("EdDSA"); // Example value
        when(vcFormatter.getAppID(anyString())).thenReturn("testAppIdLdp");   // Example value
        when(vcFormatter.getRefID(anyString())).thenReturn("testRefIdLdp");   // Example value
        when(vcFormatter.getDidUrl(anyString())).thenReturn("did:example:ldp"); // Example value
        when(vcFormatter.getSignatureCryptoSuite(anyString())).thenReturn("testSignatureCryptoSuite"); // Example Value

        // Corrected declaration of mockVcResultLdp
        VCResult mockVcResultLdp = new VCResult<JsonLDObject>();
        JsonLDObject signedCredObj = JsonLDObject.fromJson("{\"signed\":\"credential\", \"proof\":{}}");
        mockVcResultLdp.setCredential(signedCredObj);

        // The holderId argument to addProof in the service is "" for LDP
        when(mockW3CJsonLD.addProof(
                eq("{\"unsigned\":\"credential\"}"),
                eq(""),  // Service code passes "" for LDP's addProof holderId
                anyString(),
                anyString(),
                anyString(),
                anyString(),
                anyString()
        )).thenReturn(mockVcResultLdp);

        CredentialResponse<?> response = issuanceService.getCredential(request);

        assertNotNull("CredentialResponse should not be null", response);
        assertNotNull("Response credential should not be null", response.getCredential());
        assertTrue("Response credential should be JsonLDObject", response.getCredential() instanceof JsonLDObject);
        // Refined audit log matcher
        verify(auditWrapper).logAudit(eq(Action.VC_ISSUANCE), eq(ActionStatus.SUCCESS), any(), isNull());
    }

    @Test
    public void getCredential_UnsupportedFormatHandledByFactory_Fail() throws DataProviderExchangeException {
        request = createValidCredentialRequest(DEFAULT_FORMAT_LDP);
        when(parsedAccessToken.isActive()).thenReturn(true);
        when(parsedAccessToken.getClaims()).thenReturn(claimsFromAccessToken);
        when(vciCacheService.getVCITransaction(TEST_ACCESS_TOKEN_HASH)).thenReturn(transaction);
        when(proofValidatorFactory.getProofValidator(anyString())).thenReturn(proofValidator);
        when(proofValidator.validate(anyString(), anyString(), any(CredentialProof.class),any())).thenReturn(true);
        when(dataProviderPlugin.fetchData(anyMap())).thenReturn(new JSONObject());
        when(credentialFactory.getCredential(DEFAULT_FORMAT_LDP)).thenReturn(Optional.empty());

        CertifyException ex = assertThrows(CertifyException.class, () -> issuanceService.getCredential(request));
        assertEquals(VCIErrorConstants.UNSUPPORTED_CREDENTIAL_FORMAT, ex.getErrorCode());
    }

    @Test
    public void getCredential_ValidRequest_DataProviderException_Fail() throws DataProviderExchangeException {
        request = createValidCredentialRequest(DEFAULT_FORMAT_LDP);
        when(parsedAccessToken.isActive()).thenReturn(true);
        when(parsedAccessToken.getClaims()).thenReturn(claimsFromAccessToken);
        when(vciCacheService.getVCITransaction(TEST_ACCESS_TOKEN_HASH)).thenReturn(transaction);
        when(proofValidatorFactory.getProofValidator(anyString())).thenReturn(proofValidator);
        when(proofValidator.validate(anyString(), anyString(), any(CredentialProof.class),any())).thenReturn(true);
        DataProviderExchangeException e = new DataProviderExchangeException("DP_FETCH_FAILED", "Failed to fetch data");
        when(dataProviderPlugin.fetchData(claimsFromAccessToken)).thenThrow(e);

        CertifyException ex = assertThrows(CertifyException.class, () -> issuanceService.getCredential(request));
        assertEquals("DP_FETCH_FAILED", ex.getErrorCode());
    }

    @Test
    public void getCredential_ExpiredNonce_ThrowsInvalidNonceException() {
        request = createValidCredentialRequest(DEFAULT_FORMAT_LDP);
        VCIssuanceTransaction expiredTransaction = new VCIssuanceTransaction();
        expiredTransaction.setCNonce("expired-cnonce");
        expiredTransaction.setCNonceExpireSeconds(10);
        expiredTransaction.setCNonceIssuedEpoch(LocalDateTime.now(ZoneOffset.UTC).minusSeconds(20).toEpochSecond(ZoneOffset.UTC));

        when(parsedAccessToken.isActive()).thenReturn(true);
        when(parsedAccessToken.getClaims()).thenReturn(claimsFromAccessToken);
        when(vciCacheService.getVCITransaction(TEST_ACCESS_TOKEN_HASH)).thenReturn(expiredTransaction);
        when(securityHelperService.generateSecureRandomString(anyInt())).thenReturn("new-generated-cnonce");
        when(vciCacheService.setVCITransaction(eq(TEST_ACCESS_TOKEN_HASH), any(VCIssuanceTransaction.class)))
                .thenAnswer(invocation -> invocation.getArgument(1));

        assertThrows(InvalidNonceException.class, () -> issuanceService.getCredential(request));
    }

    @Test
    public void getCredential_NullTransactionForCNonceAndNoCNonceInToken_ThrowsInvalidNonceException() {
        request = createValidCredentialRequest(DEFAULT_FORMAT_LDP);
        Map<String, Object> claimsWithoutCNonce = new HashMap<>(claimsFromAccessToken);
        claimsWithoutCNonce.remove(Constants.C_NONCE); // Ensure c_nonce isn't in access token claims
        claimsWithoutCNonce.remove(Constants.C_NONCE_EXPIRES_IN);


        when(parsedAccessToken.isActive()).thenReturn(true);
        when(parsedAccessToken.getClaims()).thenReturn(claimsWithoutCNonce);
        when(vciCacheService.getVCITransaction(TEST_ACCESS_TOKEN_HASH)).thenReturn(null);
        when(securityHelperService.generateSecureRandomString(anyInt())).thenReturn("new-generated-cnonce");
        when(vciCacheService.setVCITransaction(eq(TEST_ACCESS_TOKEN_HASH), any(VCIssuanceTransaction.class)))
                .thenAnswer(invocation -> invocation.getArgument(1));

        assertThrows(InvalidNonceException.class, () -> issuanceService.getCredential(request));
    }

    @Test
    public void getCredential_RequestValidatorFails_ThrowsInvalidRequestException() {
        request = createValidCredentialRequest(DEFAULT_FORMAT_LDP);
        request.setFormat("invalid format with spaces");
        InvalidRequestException ex = assertThrows(InvalidRequestException.class, () -> issuanceService.getCredential(request));
        assertEquals(VCIErrorConstants.UNSUPPORTED_CREDENTIAL_FORMAT, ex.getErrorCode());
    }

    @Test
    public void getCredential_InvalidScope_Fail() {
        request = createValidCredentialRequest(DEFAULT_FORMAT_LDP);
        Map<String, Object> claimsWithInvalidScope = new HashMap<>(claimsFromAccessToken);
        claimsWithInvalidScope.put("scope", "unknown-scope");

        when(parsedAccessToken.isActive()).thenReturn(true);
        when(parsedAccessToken.getClaims()).thenReturn(claimsWithInvalidScope);
        // mockGlobalCredentialIssuerMetadataDTO (from setUp) is configured for DEFAULT_SCOPE.
        // So, "unknown-scope" will not be found by VCIssuanceUtil.getScopeCredentialMapping.

        CertifyException ex = assertThrows(CertifyException.class, () -> issuanceService.getCredential(request));
        assertEquals(VCIErrorConstants.INVALID_SCOPE, ex.getErrorCode());
    }

    @Test
    public void getCredential_InvalidProof_Fail() {
        request = createValidCredentialRequest(DEFAULT_FORMAT_LDP);
        when(parsedAccessToken.isActive()).thenReturn(true);
        when(parsedAccessToken.getClaims()).thenReturn(claimsFromAccessToken);
        when(vciCacheService.getVCITransaction(TEST_ACCESS_TOKEN_HASH)).thenReturn(transaction);
        when(proofValidatorFactory.getProofValidator(anyString())).thenReturn(proofValidator);
        when(proofValidator.validate(anyString(), anyString(), any(CredentialProof.class),any())).thenReturn(false);

        CertifyException ex = assertThrows(CertifyException.class, () -> issuanceService.getCredential(request));
<<<<<<< HEAD
        assertEquals(VCIErrorConstants.INVALID_PROOF, ex.getErrorCode());
=======
        assertEquals(ErrorConstants.INVALID_PROOF, ex.getErrorCode());
>>>>>>> fd57e72a
    }

    @Test
    public void getVerifiableCredential_NotAuthenticated_ThrowsNotAuthenticatedException() {
        request = createValidCredentialRequest(DEFAULT_FORMAT_LDP);
        when(parsedAccessToken.isActive()).thenReturn(false);
        assertThrows(NotAuthenticatedException.class, () -> issuanceService.getCredential(request));
    }

    @Test
    public void getCredential_SDJWT_Success() throws Exception {
        request = createValidCredentialRequest(DEFAULT_FORMAT_SDJWT);

        when(parsedAccessToken.isActive()).thenReturn(true);
        when(parsedAccessToken.getClaims()).thenReturn(claimsFromAccessToken);
        when(vciCacheService.getVCITransaction(TEST_ACCESS_TOKEN_HASH)).thenReturn(transaction);
        when(proofValidatorFactory.getProofValidator(anyString())).thenReturn(proofValidator);

        // Crucial: Stub getKeyMaterial to return "" to match the addProof mock
        when(proofValidator.getKeyMaterial(any(CredentialProof.class))).thenReturn("");

        when(proofValidator.validate(anyString(), eq(TEST_CNONCE), any(CredentialProof.class), any())).thenReturn(true);
        when(dataProviderPlugin.fetchData(claimsFromAccessToken)).thenReturn(new JSONObject().put("key", "value"));

        SDJWT mockSdJwt = mock(SDJWT.class);
        when(credentialFactory.getCredential(DEFAULT_FORMAT_SDJWT)).thenReturn(Optional.of(mockSdJwt));
        when(mockSdJwt.createCredential(anyMap(), anyString())).thenReturn("{\"unsigned\":\"sdjwt_payload\"}");

        // Corrected declaration of mockVcResultSdJwt
        VCResult mockVcResultSdJwt = new VCResult<String>();
        mockVcResultSdJwt.setCredential("signed.sdjwt.string~disclosure1~disclosure2");

        // Ensure vcFormatter methods are mocked if they are called and their results are important
        // For anyString() matchers in addProof, nulls are fine, but it's good practice if specific values are expected elsewhere
        when(vcFormatter.getProofAlgorithm(anyString())).thenReturn("EdDSA"); // Example value
        when(vcFormatter.getAppID(anyString())).thenReturn("testAppId");       // Example value
        when(vcFormatter.getRefID(anyString())).thenReturn("testRefId");       // Example value
        when(vcFormatter.getDidUrl(anyString())).thenReturn("did:example:123"); // Example value
        when(vcFormatter.getSignatureCryptoSuite(anyString())).thenReturn("testSignatureCryptoSuite"); // Example Value

        when(mockSdJwt.addProof(
                eq("{\"unsigned\":\"sdjwt_payload\"}"), // unsignedCredential
                eq(""),                                 // holderId (now matches due to getKeyMaterial stub)
                anyString(),                            // proofAlgorithm
                anyString(),                            // keyManagerAppId
                anyString(),                            // keyManagerRefId
                anyString(),                             // didUrl
                anyString()
        )).thenReturn(mockVcResultSdJwt);           // Use thenReturn for now

        CredentialResponse<?> response = issuanceService.getCredential(request);

        assertNotNull("CredentialResponse should not be null", response);
        assertNotNull("Response credential should not be null", response.getCredential());
        assertTrue("Response credential should be a String", response.getCredential() instanceof String);
        String credential = (String) response.getCredential();
        assertTrue("Credential string should contain SD-JWT disclosure separator '~'", credential.contains("~"));
        verify(auditWrapper).logAudit(any(), any(), any(), isNull());
    }

    @Test
    public void getCredential_LedgerStatusDetailAdded_WhenPurposeListAndContextMatch() throws Exception {
        // Arrange
        request = createValidCredentialRequest(DEFAULT_FORMAT_LDP);
        // Add VCDM2Constants.URL to context to trigger the branch
        request.getCredential_definition().setContext(
                List.of("https://www.w3.org/ns/credentials/v2")
        );
<<<<<<< HEAD

        // Mock credentialFactory and W3CJsonLD
        when(parsedAccessToken.isActive()).thenReturn(true);
        when(parsedAccessToken.getClaims()).thenReturn(claimsFromAccessToken);
        when(vciCacheService.getVCITransaction(TEST_ACCESS_TOKEN_HASH)).thenReturn(transaction);
        when(proofValidatorFactory.getProofValidator(anyString())).thenReturn(proofValidator);

        // Stub getKeyMaterial, its result is used in templateParams for createCredential
        when(proofValidator.getKeyMaterial(any(CredentialProof.class))).thenReturn("");

        when(proofValidator.validate(eq("test-client"), eq(TEST_CNONCE), any(CredentialProof.class), any())).thenReturn(true);
        when(dataProviderPlugin.fetchData(claimsFromAccessToken)).thenReturn(new JSONObject().put("subjectKey", "subjectValue"));

        W3CJsonLD mockW3CJsonLD = mock(W3CJsonLD.class);
        when(credentialFactory.getCredential(DEFAULT_FORMAT_LDP)).thenReturn(Optional.of(mockW3CJsonLD));
        when(mockW3CJsonLD.createCredential(anyMap(), anyString())).thenReturn("{\"unsigned\":\"credential\"}");

        // Stub vcFormatter methods called by service's getVerifiableCredential method for addProof
        when(vcFormatter.getProofAlgorithm(anyString())).thenReturn("EdDSA"); // Example value
        when(vcFormatter.getAppID(anyString())).thenReturn("testAppIdLdp");   // Example value
        when(vcFormatter.getRefID(anyString())).thenReturn("testRefIdLdp");   // Example value
        when(vcFormatter.getDidUrl(anyString())).thenReturn("did:example:ldp"); // Example value
        when(vcFormatter.getSignatureCryptoSuite(anyString())).thenReturn("testSignatureCryptoSuite"); // Example Value
        // Mock credentialStatusPurposeList to be non-empty
        List<String> statusPurposeList = List.of("revocation");
        when(vcFormatter.getCredentialStatusPurpose(anyString())).thenReturn(statusPurposeList);

        // Corrected declaration of mockVcResultLdp
        VCResult mockVcResultLdp = new VCResult<JsonLDObject>();
        JsonLDObject signedCredObj = JsonLDObject.fromJson("{\"signed\":\"credential\", \"proof\":{}}");
        mockVcResultLdp.setCredential(signedCredObj);

        // The holderId argument to addProof in the service is "" for LDP
        when(mockW3CJsonLD.addProof(
                eq("{\"unsigned\":\"credential\"}"),
                eq(""),  // Service code passes "" for LDP's addProof holderId
                anyString(),
                anyString(),
                anyString(),
                anyString(),
                anyString()
        )).thenReturn(mockVcResultLdp);

        CredentialResponse<?> response = issuanceService.getCredential(request);

        assertNotNull("CredentialResponse should not be null", response);
        assertNotNull("Response credential should not be null", response.getCredential());
        assertTrue("Response credential should be JsonLDObject", response.getCredential() instanceof JsonLDObject);

        // Assert
        verify(statusListCredentialService).addCredentialStatus(any(JSONObject.class), eq("revocation"));
    }

    @Test
    public void getCredential_LedgerEntryStored_WhenLedgerEnabled() throws Exception {
        ReflectionTestUtils.setField(issuanceService, "isLedgerEnabled", true);
        // Arrange
        request = createValidCredentialRequest(DEFAULT_FORMAT_LDP);
        // Add VCDM2Constants.URL to context to trigger the branch
        request.getCredential_definition().setContext(
                List.of("https://www.w3.org/ns/credentials/v2")
        );

        // Mock credentialFactory and W3CJsonLD
        when(parsedAccessToken.isActive()).thenReturn(true);
        when(parsedAccessToken.getClaims()).thenReturn(claimsFromAccessToken);
        when(vciCacheService.getVCITransaction(TEST_ACCESS_TOKEN_HASH)).thenReturn(transaction);
        when(proofValidatorFactory.getProofValidator(anyString())).thenReturn(proofValidator);

        // Stub getKeyMaterial, its result is used in templateParams for createCredential
        when(proofValidator.getKeyMaterial(any(CredentialProof.class))).thenReturn("");

        when(proofValidator.validate(eq("test-client"), eq(TEST_CNONCE), any(CredentialProof.class), any())).thenReturn(true);
        when(dataProviderPlugin.fetchData(claimsFromAccessToken)).thenReturn(new JSONObject().put("subjectKey", "subjectValue"));

        W3CJsonLD mockW3CJsonLD = mock(W3CJsonLD.class);
        when(credentialFactory.getCredential(DEFAULT_FORMAT_LDP)).thenReturn(Optional.of(mockW3CJsonLD));
        when(mockW3CJsonLD.createCredential(anyMap(), anyString())).thenReturn("{\"unsigned\":\"credential\"}");

        // Stub vcFormatter methods called by service's getVerifiableCredential method for addProof
        when(vcFormatter.getProofAlgorithm(anyString())).thenReturn("EdDSA"); // Example value
        when(vcFormatter.getAppID(anyString())).thenReturn("testAppIdLdp");   // Example value
        when(vcFormatter.getRefID(anyString())).thenReturn("testRefIdLdp");   // Example value
        when(vcFormatter.getDidUrl(anyString())).thenReturn("did:example:ldp"); // Example value
        when(vcFormatter.getSignatureCryptoSuite(anyString())).thenReturn("testSignatureCryptoSuite"); // Example Value
        // Mock credentialStatusPurposeList to be non-empty
        List<String> statusPurposeList = List.of("revocation");
        when(vcFormatter.getCredentialStatusPurpose(anyString())).thenReturn(statusPurposeList);
        // Mock ledgerUtils and vcFormatter
        when(ledgerUtils.extractIndexedAttributes(any())).thenReturn(Map.of("attr", "val"));
        when(vcFormatter.getCredentialStatusPurpose(anyString())).thenReturn(statusPurposeList);

        // Corrected declaration of mockVcResultLdp
        VCResult mockVcResultLdp = new VCResult<JsonLDObject>();
        JsonLDObject signedCredObj = JsonLDObject.fromJson("{\"signed\":\"credential\", \"proof\":{}}");
        mockVcResultLdp.setCredential(signedCredObj);

        // The holderId argument to addProof in the service is "" for LDP
        when(mockW3CJsonLD.addProof(
                eq("{\"unsigned\":\"credential\"}"),
                eq(""),  // Service code passes "" for LDP's addProof holderId
                anyString(),
                anyString(),
                anyString(),
                anyString(),
                anyString()
        )).thenReturn(mockVcResultLdp);

        CredentialResponse<?> response = issuanceService.getCredential(request);

        assertNotNull("CredentialResponse should not be null", response);
        assertNotNull("Response credential should not be null", response.getCredential());
        assertTrue("Response credential should be JsonLDObject", response.getCredential() instanceof JsonLDObject);

        // Act
        issuanceService.getCredential(request);
        verify(credentialLedgerService, atLeastOnce()).storeLedgerEntry(
                isNull(), anyString(), anyString(), isNull(), anyMap(), any(LocalDateTime.class)
        );
    }

    @Test
    public void getCredential_MDOC_Success() throws Exception {
        // Create MDOC request with matching doctype
        request = createValidCredentialRequest(DEFAULT_FORMAT_MDOC);
        request.setDoctype("org.iso.18013.5.1.mDL");

        try (MockedStatic<CredentialRequestValidator> mockedValidator = mockStatic(CredentialRequestValidator.class)) {
            mockedValidator.when(() -> CredentialRequestValidator.isValid(any(CredentialRequest.class))).thenReturn(true);

            when(parsedAccessToken.isActive()).thenReturn(true);
            when(parsedAccessToken.getClaims()).thenReturn(claimsFromAccessToken);
            when(vciCacheService.getVCITransaction(TEST_ACCESS_TOKEN_HASH)).thenReturn(transaction);
            when(proofValidatorFactory.getProofValidator(anyString())).thenReturn(proofValidator);

            // Stub getKeyMaterial to return ""
            when(proofValidator.getKeyMaterial(any(CredentialProof.class))).thenReturn("");

            when(proofValidator.validate(eq("test-client"), eq(TEST_CNONCE), any(CredentialProof.class), any())).thenReturn(true);
            when(dataProviderPlugin.fetchData(claimsFromAccessToken)).thenReturn(new JSONObject().put("key", "value"));

            // Mock the mDOC credential
            MDocCredential mockMdoc = mock(MDocCredential.class);
            when(credentialFactory.getCredential(DEFAULT_FORMAT_MDOC)).thenReturn(Optional.of(mockMdoc));
            when(mockMdoc.createCredential(anyMap(), anyString())).thenReturn("unsigned_mdoc_data");

            VCResult mockVcResultMdoc = new VCResult<String>();
            mockVcResultMdoc.setCredential("signed.mdoc.credential.data");

            // Stub vcFormatter methods
            when(vcFormatter.getProofAlgorithm(anyString())).thenReturn("ES256");
            when(vcFormatter.getAppID(anyString())).thenReturn("testAppIdMdoc");
            when(vcFormatter.getRefID(anyString())).thenReturn("testRefIdMdoc");
            when(vcFormatter.getDidUrl(anyString())).thenReturn("did:example:mdoc");
            when(vcFormatter.getSignatureCryptoSuite(anyString())).thenReturn("testSignatureCryptoSuite");

            when(mockMdoc.addProof(
                    eq("unsigned_mdoc_data"),
                    eq(""),
                    anyString(),
                    anyString(),
                    anyString(),
                    anyString(),
                    anyString()
            )).thenReturn(mockVcResultMdoc);

            CredentialResponse<?> response = issuanceService.getCredential(request);

            assertNotNull("CredentialResponse should not be null", response);
            assertNotNull("Response credential should not be null", response.getCredential());
            assertTrue("Response credential should be a String", response.getCredential() instanceof String);
            String credential = (String) response.getCredential();
            assertEquals("signed.mdoc.credential.data", credential);
            verify(auditWrapper).logAudit(any(), any(), any(), isNull());
        }
=======

        // Mock credentialFactory and W3CJsonLD
        when(parsedAccessToken.isActive()).thenReturn(true);
        when(parsedAccessToken.getClaims()).thenReturn(claimsFromAccessToken);
        when(vciCacheService.getVCITransaction(TEST_ACCESS_TOKEN_HASH)).thenReturn(transaction);
        when(proofValidatorFactory.getProofValidator(anyString())).thenReturn(proofValidator);

        // Stub getKeyMaterial, its result is used in templateParams for createCredential
        when(proofValidator.getKeyMaterial(any(CredentialProof.class))).thenReturn("");

        when(proofValidator.validate(eq("test-client"), eq(TEST_CNONCE), any(CredentialProof.class), any())).thenReturn(true);
        when(dataProviderPlugin.fetchData(claimsFromAccessToken)).thenReturn(new JSONObject().put("subjectKey", "subjectValue"));

        W3CJsonLD mockW3CJsonLD = mock(W3CJsonLD.class);
        when(credentialFactory.getCredential(DEFAULT_FORMAT_LDP)).thenReturn(Optional.of(mockW3CJsonLD));
        when(mockW3CJsonLD.createCredential(anyMap(), anyString())).thenReturn("{\"unsigned\":\"credential\"}");

        // Stub vcFormatter methods called by service's getVerifiableCredential method for addProof
        when(vcFormatter.getProofAlgorithm(anyString())).thenReturn("EdDSA"); // Example value
        when(vcFormatter.getAppID(anyString())).thenReturn("testAppIdLdp");   // Example value
        when(vcFormatter.getRefID(anyString())).thenReturn("testRefIdLdp");   // Example value
        when(vcFormatter.getDidUrl(anyString())).thenReturn("did:example:ldp"); // Example value
        when(vcFormatter.getSignatureCryptoSuite(anyString())).thenReturn("testSignatureCryptoSuite"); // Example Value
        // Mock credentialStatusPurposeList to be non-empty
        List<String> statusPurposeList = List.of("revocation");
        when(vcFormatter.getCredentialStatusPurpose(anyString())).thenReturn(statusPurposeList);

        // Corrected declaration of mockVcResultLdp
        VCResult mockVcResultLdp = new VCResult<JsonLDObject>();
        JsonLDObject signedCredObj = JsonLDObject.fromJson("{\"signed\":\"credential\", \"proof\":{}}");
        mockVcResultLdp.setCredential(signedCredObj);

        // The holderId argument to addProof in the service is "" for LDP
        when(mockW3CJsonLD.addProof(
                eq("{\"unsigned\":\"credential\"}"),
                eq(""),  // Service code passes "" for LDP's addProof holderId
                anyString(),
                anyString(),
                anyString(),
                anyString(),
                anyString()
        )).thenReturn(mockVcResultLdp);

        CredentialResponse<?> response = issuanceService.getCredential(request);

        assertNotNull("CredentialResponse should not be null", response);
        assertNotNull("Response credential should not be null", response.getCredential());
        assertTrue("Response credential should be JsonLDObject", response.getCredential() instanceof JsonLDObject);

        // Assert
        verify(statusListCredentialService).addCredentialStatus(any(JSONObject.class), eq("revocation"));
    }

    @Test
    public void getCredential_LedgerEntryStored_WhenLedgerEnabled() throws Exception {
        ReflectionTestUtils.setField(issuanceService, "isLedgerEnabled", true);
        // Arrange
        request = createValidCredentialRequest(DEFAULT_FORMAT_LDP);
        // Add VCDM2Constants.URL to context to trigger the branch
        request.getCredential_definition().setContext(
                List.of("https://www.w3.org/ns/credentials/v2")
        );

        // Mock credentialFactory and W3CJsonLD
        when(parsedAccessToken.isActive()).thenReturn(true);
        when(parsedAccessToken.getClaims()).thenReturn(claimsFromAccessToken);
        when(vciCacheService.getVCITransaction(TEST_ACCESS_TOKEN_HASH)).thenReturn(transaction);
        when(proofValidatorFactory.getProofValidator(anyString())).thenReturn(proofValidator);

        // Stub getKeyMaterial, its result is used in templateParams for createCredential
        when(proofValidator.getKeyMaterial(any(CredentialProof.class))).thenReturn("");

        when(proofValidator.validate(eq("test-client"), eq(TEST_CNONCE), any(CredentialProof.class), any())).thenReturn(true);
        when(dataProviderPlugin.fetchData(claimsFromAccessToken)).thenReturn(new JSONObject().put("subjectKey", "subjectValue"));

        W3CJsonLD mockW3CJsonLD = mock(W3CJsonLD.class);
        when(credentialFactory.getCredential(DEFAULT_FORMAT_LDP)).thenReturn(Optional.of(mockW3CJsonLD));
        when(mockW3CJsonLD.createCredential(anyMap(), anyString())).thenReturn("{\"unsigned\":\"credential\"}");

        // Stub vcFormatter methods called by service's getVerifiableCredential method for addProof
        when(vcFormatter.getProofAlgorithm(anyString())).thenReturn("EdDSA"); // Example value
        when(vcFormatter.getAppID(anyString())).thenReturn("testAppIdLdp");   // Example value
        when(vcFormatter.getRefID(anyString())).thenReturn("testRefIdLdp");   // Example value
        when(vcFormatter.getDidUrl(anyString())).thenReturn("did:example:ldp"); // Example value
        when(vcFormatter.getSignatureCryptoSuite(anyString())).thenReturn("testSignatureCryptoSuite"); // Example Value
        // Mock credentialStatusPurposeList to be non-empty
        List<String> statusPurposeList = List.of("revocation");
        when(vcFormatter.getCredentialStatusPurpose(anyString())).thenReturn(statusPurposeList);
        // Mock ledgerUtils and vcFormatter
        when(ledgerUtils.extractIndexedAttributes(any())).thenReturn(Map.of("attr", "val"));
        when(vcFormatter.getCredentialStatusPurpose(anyString())).thenReturn(statusPurposeList);

        // Corrected declaration of mockVcResultLdp
        VCResult mockVcResultLdp = new VCResult<JsonLDObject>();
        JsonLDObject signedCredObj = JsonLDObject.fromJson("{\"signed\":\"credential\", \"proof\":{}}");
        mockVcResultLdp.setCredential(signedCredObj);

        // The holderId argument to addProof in the service is "" for LDP
        when(mockW3CJsonLD.addProof(
                eq("{\"unsigned\":\"credential\"}"),
                eq(""),  // Service code passes "" for LDP's addProof holderId
                anyString(),
                anyString(),
                anyString(),
                anyString(),
                anyString()
        )).thenReturn(mockVcResultLdp);

        CredentialResponse<?> response = issuanceService.getCredential(request);

        assertNotNull("CredentialResponse should not be null", response);
        assertNotNull("Response credential should not be null", response.getCredential());
        assertTrue("Response credential should be JsonLDObject", response.getCredential() instanceof JsonLDObject);

        // Act
        issuanceService.getCredential(request);
>>>>>>> fd57e72a
    }
}<|MERGE_RESOLUTION|>--- conflicted
+++ resolved
@@ -14,13 +14,8 @@
 import io.mosip.certify.api.util.Action;
 import io.mosip.certify.api.util.ActionStatus;
 import io.mosip.certify.core.constants.Constants;
-<<<<<<< HEAD
 import io.mosip.certify.core.constants.VCFormats;
 import io.mosip.certify.core.constants.VCIErrorConstants;
-=======
-import io.mosip.certify.core.constants.ErrorConstants;
-import io.mosip.certify.core.constants.VCFormats;
->>>>>>> fd57e72a
 import io.mosip.certify.core.dto.*;
 import io.mosip.certify.core.exception.CertifyException;
 import io.mosip.certify.core.exception.InvalidRequestException;
@@ -29,23 +24,15 @@
 import io.mosip.certify.core.spi.CredentialLedgerService;
 import io.mosip.certify.core.util.SecurityHelperService;
 import io.mosip.certify.credential.CredentialFactory;
-<<<<<<< HEAD
 import io.mosip.certify.credential.MDocCredential;
-=======
->>>>>>> fd57e72a
 import io.mosip.certify.credential.SDJWT;
 import io.mosip.certify.credential.W3CJsonLD;
 import io.mosip.certify.exception.InvalidNonceException;
 import io.mosip.certify.proof.ProofValidator;
 import io.mosip.certify.proof.ProofValidatorFactory;
 import io.mosip.certify.utils.LedgerUtils;
-<<<<<<< HEAD
 import io.mosip.certify.validators.CredentialRequestValidator;
 import io.mosip.certify.vcformatters.VCFormatter;
-=======
-import io.mosip.certify.vcformatters.VCFormatter;
-import io.mosip.kernel.keymanagerservice.service.KeymanagerService;
->>>>>>> fd57e72a
 import org.json.JSONObject;
 import org.junit.Before;
 import org.junit.Test;
@@ -95,11 +82,8 @@
     private LedgerUtils ledgerUtils;
     @Mock
     private StatusListCredentialService statusListCredentialService;
-<<<<<<< HEAD
     @Mock
     private CredentialLedgerService credentialLedgerService;
-=======
->>>>>>> fd57e72a
 
     @InjectMocks
     private CertifyIssuanceServiceImpl issuanceService;
@@ -109,10 +93,7 @@
     private static final String DEFAULT_SCOPE = "test-scope";
     private static final String DEFAULT_FORMAT_LDP = VCFormats.LDP_VC;
     private static final String DEFAULT_FORMAT_SDJWT = VCFormats.VC_SD_JWT; // vc+sd-jwt
-<<<<<<< HEAD
     private static final String DEFAULT_FORMAT_MDOC = VCFormats.MSO_MDOC; // mso_mdoc
-=======
->>>>>>> fd57e72a
 
     CredentialRequest request;
     Map<String, Object> claimsFromAccessToken; // Renamed for clarity
@@ -143,10 +124,7 @@
         ReflectionTestUtils.setField(issuanceService, "didUrl", "https://test.issuer.com");
         ReflectionTestUtils.setField(issuanceService, "ledgerUtils", ledgerUtils);
         ReflectionTestUtils.setField(issuanceService, "statusListCredentialService", statusListCredentialService);
-<<<<<<< HEAD
         ReflectionTestUtils.setField(issuanceService, "credentialLedgerService", credentialLedgerService);
-=======
->>>>>>> fd57e72a
         ReflectionTestUtils.setField(issuanceService, "defaultExpiryDuration", "P730D");
 
         when(parsedAccessToken.getAccessTokenHash()).thenReturn(TEST_ACCESS_TOKEN_HASH);
@@ -219,7 +197,7 @@
     private CredentialRequest createValidCredentialRequest(String format) {
         CredentialRequest req = new CredentialRequest();
         req.setFormat(format);
-        req.setVct("test_vct");
+        req.setSdJwtVct("test_vct");
 
         // This is io.mosip.certify.core.dto.CredentialDefinition for the request object
         io.mosip.certify.core.dto.CredentialDefinition requestCredDef = new io.mosip.certify.core.dto.CredentialDefinition();
@@ -416,11 +394,7 @@
         when(proofValidator.validate(anyString(), anyString(), any(CredentialProof.class),any())).thenReturn(false);
 
         CertifyException ex = assertThrows(CertifyException.class, () -> issuanceService.getCredential(request));
-<<<<<<< HEAD
         assertEquals(VCIErrorConstants.INVALID_PROOF, ex.getErrorCode());
-=======
-        assertEquals(ErrorConstants.INVALID_PROOF, ex.getErrorCode());
->>>>>>> fd57e72a
     }
 
     @Test
@@ -489,7 +463,6 @@
         request.getCredential_definition().setContext(
                 List.of("https://www.w3.org/ns/credentials/v2")
         );
-<<<<<<< HEAD
 
         // Mock credentialFactory and W3CJsonLD
         when(parsedAccessToken.isActive()).thenReturn(true);
@@ -665,123 +638,5 @@
             assertEquals("signed.mdoc.credential.data", credential);
             verify(auditWrapper).logAudit(any(), any(), any(), isNull());
         }
-=======
-
-        // Mock credentialFactory and W3CJsonLD
-        when(parsedAccessToken.isActive()).thenReturn(true);
-        when(parsedAccessToken.getClaims()).thenReturn(claimsFromAccessToken);
-        when(vciCacheService.getVCITransaction(TEST_ACCESS_TOKEN_HASH)).thenReturn(transaction);
-        when(proofValidatorFactory.getProofValidator(anyString())).thenReturn(proofValidator);
-
-        // Stub getKeyMaterial, its result is used in templateParams for createCredential
-        when(proofValidator.getKeyMaterial(any(CredentialProof.class))).thenReturn("");
-
-        when(proofValidator.validate(eq("test-client"), eq(TEST_CNONCE), any(CredentialProof.class), any())).thenReturn(true);
-        when(dataProviderPlugin.fetchData(claimsFromAccessToken)).thenReturn(new JSONObject().put("subjectKey", "subjectValue"));
-
-        W3CJsonLD mockW3CJsonLD = mock(W3CJsonLD.class);
-        when(credentialFactory.getCredential(DEFAULT_FORMAT_LDP)).thenReturn(Optional.of(mockW3CJsonLD));
-        when(mockW3CJsonLD.createCredential(anyMap(), anyString())).thenReturn("{\"unsigned\":\"credential\"}");
-
-        // Stub vcFormatter methods called by service's getVerifiableCredential method for addProof
-        when(vcFormatter.getProofAlgorithm(anyString())).thenReturn("EdDSA"); // Example value
-        when(vcFormatter.getAppID(anyString())).thenReturn("testAppIdLdp");   // Example value
-        when(vcFormatter.getRefID(anyString())).thenReturn("testRefIdLdp");   // Example value
-        when(vcFormatter.getDidUrl(anyString())).thenReturn("did:example:ldp"); // Example value
-        when(vcFormatter.getSignatureCryptoSuite(anyString())).thenReturn("testSignatureCryptoSuite"); // Example Value
-        // Mock credentialStatusPurposeList to be non-empty
-        List<String> statusPurposeList = List.of("revocation");
-        when(vcFormatter.getCredentialStatusPurpose(anyString())).thenReturn(statusPurposeList);
-
-        // Corrected declaration of mockVcResultLdp
-        VCResult mockVcResultLdp = new VCResult<JsonLDObject>();
-        JsonLDObject signedCredObj = JsonLDObject.fromJson("{\"signed\":\"credential\", \"proof\":{}}");
-        mockVcResultLdp.setCredential(signedCredObj);
-
-        // The holderId argument to addProof in the service is "" for LDP
-        when(mockW3CJsonLD.addProof(
-                eq("{\"unsigned\":\"credential\"}"),
-                eq(""),  // Service code passes "" for LDP's addProof holderId
-                anyString(),
-                anyString(),
-                anyString(),
-                anyString(),
-                anyString()
-        )).thenReturn(mockVcResultLdp);
-
-        CredentialResponse<?> response = issuanceService.getCredential(request);
-
-        assertNotNull("CredentialResponse should not be null", response);
-        assertNotNull("Response credential should not be null", response.getCredential());
-        assertTrue("Response credential should be JsonLDObject", response.getCredential() instanceof JsonLDObject);
-
-        // Assert
-        verify(statusListCredentialService).addCredentialStatus(any(JSONObject.class), eq("revocation"));
-    }
-
-    @Test
-    public void getCredential_LedgerEntryStored_WhenLedgerEnabled() throws Exception {
-        ReflectionTestUtils.setField(issuanceService, "isLedgerEnabled", true);
-        // Arrange
-        request = createValidCredentialRequest(DEFAULT_FORMAT_LDP);
-        // Add VCDM2Constants.URL to context to trigger the branch
-        request.getCredential_definition().setContext(
-                List.of("https://www.w3.org/ns/credentials/v2")
-        );
-
-        // Mock credentialFactory and W3CJsonLD
-        when(parsedAccessToken.isActive()).thenReturn(true);
-        when(parsedAccessToken.getClaims()).thenReturn(claimsFromAccessToken);
-        when(vciCacheService.getVCITransaction(TEST_ACCESS_TOKEN_HASH)).thenReturn(transaction);
-        when(proofValidatorFactory.getProofValidator(anyString())).thenReturn(proofValidator);
-
-        // Stub getKeyMaterial, its result is used in templateParams for createCredential
-        when(proofValidator.getKeyMaterial(any(CredentialProof.class))).thenReturn("");
-
-        when(proofValidator.validate(eq("test-client"), eq(TEST_CNONCE), any(CredentialProof.class), any())).thenReturn(true);
-        when(dataProviderPlugin.fetchData(claimsFromAccessToken)).thenReturn(new JSONObject().put("subjectKey", "subjectValue"));
-
-        W3CJsonLD mockW3CJsonLD = mock(W3CJsonLD.class);
-        when(credentialFactory.getCredential(DEFAULT_FORMAT_LDP)).thenReturn(Optional.of(mockW3CJsonLD));
-        when(mockW3CJsonLD.createCredential(anyMap(), anyString())).thenReturn("{\"unsigned\":\"credential\"}");
-
-        // Stub vcFormatter methods called by service's getVerifiableCredential method for addProof
-        when(vcFormatter.getProofAlgorithm(anyString())).thenReturn("EdDSA"); // Example value
-        when(vcFormatter.getAppID(anyString())).thenReturn("testAppIdLdp");   // Example value
-        when(vcFormatter.getRefID(anyString())).thenReturn("testRefIdLdp");   // Example value
-        when(vcFormatter.getDidUrl(anyString())).thenReturn("did:example:ldp"); // Example value
-        when(vcFormatter.getSignatureCryptoSuite(anyString())).thenReturn("testSignatureCryptoSuite"); // Example Value
-        // Mock credentialStatusPurposeList to be non-empty
-        List<String> statusPurposeList = List.of("revocation");
-        when(vcFormatter.getCredentialStatusPurpose(anyString())).thenReturn(statusPurposeList);
-        // Mock ledgerUtils and vcFormatter
-        when(ledgerUtils.extractIndexedAttributes(any())).thenReturn(Map.of("attr", "val"));
-        when(vcFormatter.getCredentialStatusPurpose(anyString())).thenReturn(statusPurposeList);
-
-        // Corrected declaration of mockVcResultLdp
-        VCResult mockVcResultLdp = new VCResult<JsonLDObject>();
-        JsonLDObject signedCredObj = JsonLDObject.fromJson("{\"signed\":\"credential\", \"proof\":{}}");
-        mockVcResultLdp.setCredential(signedCredObj);
-
-        // The holderId argument to addProof in the service is "" for LDP
-        when(mockW3CJsonLD.addProof(
-                eq("{\"unsigned\":\"credential\"}"),
-                eq(""),  // Service code passes "" for LDP's addProof holderId
-                anyString(),
-                anyString(),
-                anyString(),
-                anyString(),
-                anyString()
-        )).thenReturn(mockVcResultLdp);
-
-        CredentialResponse<?> response = issuanceService.getCredential(request);
-
-        assertNotNull("CredentialResponse should not be null", response);
-        assertNotNull("Response credential should not be null", response.getCredential());
-        assertTrue("Response credential should be JsonLDObject", response.getCredential() instanceof JsonLDObject);
-
-        // Act
-        issuanceService.getCredential(request);
->>>>>>> fd57e72a
     }
 }