package io.mosip.certify.entity;


import io.hypersistence.utils.hibernate.type.json.JsonBinaryType;
import io.mosip.certify.entity.attributes.ClaimsDisplayFieldsConfigs;
import io.mosip.certify.entity.attributes.CredentialSubjectParameters;
import io.mosip.certify.entity.attributes.MetaDataDisplay;
import jakarta.persistence.*;
import jakarta.validation.constraints.NotNull;
import lombok.Data;
import lombok.NoArgsConstructor;
import org.hibernate.annotations.Comment;
import org.hibernate.annotations.JdbcTypeCode;
import org.hibernate.annotations.Type;
import org.hibernate.type.SqlTypes;

import java.time.LocalDateTime;
import java.util.List;
import java.util.Map;

@Data
@Entity
@NoArgsConstructor
@Table(name = "credential_config",uniqueConstraints = {
        @UniqueConstraint(name = "uk_credential_config_key_id", columnNames = "credential_config_key_id")
})
public class CredentialConfig {

    @Id
    @Column(name = "config_id", nullable = false, updatable = false)
    private String configId;

    private String status;

    private String vcTemplate;

    @NotNull(message = "Invalid request")
    @Column(name = "credential_config_key_id", unique = true, nullable = false)
    private String credentialConfigKeyId;

    private String context;

    private String credentialType;

    private String credentialFormat;

    @Comment("URL for the public key. Should point to the exact key. Supports DID document or public key")
    private String didUrl;

    @Comment("AppId of the keymanager")
    private String keyManagerAppId;

    @Comment("RefId of the keymanager")
    private String keyManagerRefId;

    @Comment("This for VC signature or proof algorithm")
    private String signatureAlgo; //Can be called as Proof algorithm

    @Comment("This is the crypto suite used for VC signature or proof generation")
    private String signatureCryptoSuite;

    @Comment("This is a comma seperated list for selective disclosure.")
    private String sdClaim;

    @NotNull(message = "Invalid request")
    @Type(JsonBinaryType.class)
    @JdbcTypeCode(SqlTypes.JSON)
    @Column(name = "display", columnDefinition = "jsonb")
    private List<MetaDataDisplay> display;

    @Column(name = "display_order", columnDefinition = "TEXT[]")
    private List<String> order;

    @NotNull(message = "Invalid request")
    private String scope;

    @NotNull(message = "Invalid request")
    @Column(name = "cryptographic_binding_methods_supported", columnDefinition = "TEXT[]")
    private List<String> cryptographicBindingMethodsSupported;

    @NotNull(message = "Invalid request")
    @Column(name = "credential_signing_alg_values_supported", columnDefinition = "TEXT[]")
    private List<String> credentialSigningAlgValuesSupported;

    @NotNull(message = "Invalid request")
    @Type(JsonBinaryType.class)
    @JdbcTypeCode(SqlTypes.JSON)
    @Column(name = "proof_types_supported", columnDefinition = "jsonb")
    private Map<String, Object> proofTypesSupported;

    @Column(name = "doctype")
    private String docType;

    @Type(JsonBinaryType.class)
    @JdbcTypeCode(SqlTypes.JSON)
    @Column(name = "credential_subject", columnDefinition = "jsonb")
    private Map<String, CredentialSubjectParameters> credentialSubject;
<<<<<<< HEAD

    @Type(JsonBinaryType.class)
    @JdbcTypeCode(SqlTypes.JSON)
    @Column(name = "mso_mdoc_claims", columnDefinition = "jsonb")
    private Map<String, Map<String, ClaimsDisplayFieldsConfigs>> msoMdocClaims;

    @Type(JsonBinaryType.class)
    @JdbcTypeCode(SqlTypes.JSON)
=======

    @Type(JsonBinaryType.class)
    @JdbcTypeCode(SqlTypes.JSON)
    @Column(name = "mso_mdoc_claims", columnDefinition = "jsonb")
    private Map<String, Map<String, ClaimsDisplayFieldsConfigs>> msoMdocClaims;

    @Type(JsonBinaryType.class)
    @JdbcTypeCode(SqlTypes.JSON)
>>>>>>> fd57e72a
    @Column(name = "sd_jwt_claims", columnDefinition = "jsonb")
    private Map<String, ClaimsDisplayFieldsConfigs> sdJwtClaims;

    @Column(name = "sd_jwt_vct")
    private String sdJwtVct;

    @Type(JsonBinaryType.class)
    @JdbcTypeCode(SqlTypes.JSON)
    @Column(name = "plugin_configurations", columnDefinition = "jsonb")
    private List<Map<String, String>> pluginConfigurations;

    @Column(name = "credential_status_purpose", columnDefinition = "TEXT[]")
    private List<String> credentialStatusPurposes;

<<<<<<< HEAD
    @Type(JsonBinaryType.class)
    @JdbcTypeCode(SqlTypes.JSON)
    @Column(name = "qr_settings", columnDefinition = "jsonb")
    private List<Map<String, Object>> qrSettings;

    @Column(name = "qr_signature_algo")
    private String qrSignatureAlgo;

=======
>>>>>>> fd57e72a
    @NotNull
    @Column(name = "cr_dtimes")
    private LocalDateTime createdTimes;

    @Column(name = "upd_dtimes")
    private LocalDateTime updatedTimes;
}<|MERGE_RESOLUTION|>--- conflicted
+++ resolved
@@ -95,7 +95,6 @@
     @JdbcTypeCode(SqlTypes.JSON)
     @Column(name = "credential_subject", columnDefinition = "jsonb")
     private Map<String, CredentialSubjectParameters> credentialSubject;
-<<<<<<< HEAD
 
     @Type(JsonBinaryType.class)
     @JdbcTypeCode(SqlTypes.JSON)
@@ -104,16 +103,6 @@
 
     @Type(JsonBinaryType.class)
     @JdbcTypeCode(SqlTypes.JSON)
-=======
-
-    @Type(JsonBinaryType.class)
-    @JdbcTypeCode(SqlTypes.JSON)
-    @Column(name = "mso_mdoc_claims", columnDefinition = "jsonb")
-    private Map<String, Map<String, ClaimsDisplayFieldsConfigs>> msoMdocClaims;
-
-    @Type(JsonBinaryType.class)
-    @JdbcTypeCode(SqlTypes.JSON)
->>>>>>> fd57e72a
     @Column(name = "sd_jwt_claims", columnDefinition = "jsonb")
     private Map<String, ClaimsDisplayFieldsConfigs> sdJwtClaims;
 
@@ -128,7 +117,6 @@
     @Column(name = "credential_status_purpose", columnDefinition = "TEXT[]")
     private List<String> credentialStatusPurposes;
 
-<<<<<<< HEAD
     @Type(JsonBinaryType.class)
     @JdbcTypeCode(SqlTypes.JSON)
     @Column(name = "qr_settings", columnDefinition = "jsonb")
@@ -137,12 +125,11 @@
     @Column(name = "qr_signature_algo")
     private String qrSignatureAlgo;
 
-=======
->>>>>>> fd57e72a
     @NotNull
     @Column(name = "cr_dtimes")
     private LocalDateTime createdTimes;
 
     @Column(name = "upd_dtimes")
     private LocalDateTime updatedTimes;
+
 }