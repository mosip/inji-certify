--- conflicted
+++ resolved
@@ -186,25 +186,6 @@
         VCRequestDto vcRequestDto = new VCRequestDto();
         vcRequestDto.setFormat(credentialRequest.getFormat());
 
-<<<<<<< HEAD
-        switch (credentialRequest.getFormat()) {
-            case "ldp_vc" :
-                VCResult<JsonLDObject> VC = new VCResult<>();
-                vcRequestDto.setContext(credentialRequest.getCredential_definition().getContext());
-                vcRequestDto.setType(credentialRequest.getCredential_definition().getType());
-                vcRequestDto.setCredentialSubject(credentialRequest.getCredential_definition().getCredentialSubject());
-                validateLdpVcFormatRequest(credentialRequest, credentialMetadata);
-                try {
-                     // TODO(multitenancy): later decide which plugin out of n plugins is the correct one
-                    JSONObject jsonObject = dataProviderPlugin.fetchData(parsedAccessToken.getClaims());
-                    Map<String, Object> templateParams = new HashMap<>();
-                    String templateName = CredentialUtils.getTemplateName(vcRequestDto);
-                    templateParams.put(Constants.TEMPLATE_NAME, templateName);
-                    templateParams.put(Constants.DID_URL, didUrl);
-                    if (!StringUtils.isEmpty(renderTemplateId)) {
-                        templateParams.put(Constants.RENDERING_TEMPLATE_ID, renderTemplateId);
-                    }
-=======
         try {
             // Fetch data once, as it's common to all formats
             JSONObject jsonObject = dataProviderPlugin.fetchData(parsedAccessToken.getClaims());
@@ -221,7 +202,6 @@
                     vcRequestDto.setCredentialSubject(credentialRequest.getCredential_definition().getCredentialSubject());
                     validateLdpVcFormatRequest(credentialRequest, credentialMetadata);
                     templateName = CredentialUtils.getTemplateName(vcRequestDto);
->>>>>>> d74be861
                     jsonObject.put(Constants.TYPE, credentialRequest.getCredential_definition().getType());
 
                     List<String> credentialStatusPurposeList = vcFormatter.getCredentialStatusPurpose(templateName);
