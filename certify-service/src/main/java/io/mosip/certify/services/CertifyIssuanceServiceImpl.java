/*
 * This Source Code Form is subject to the terms of the Mozilla Public
 * License, v. 2.0. If a copy of the MPL was not distributed with this
 * file, You can obtain one at https://mozilla.org/MPL/2.0/.
 */
package io.mosip.certify.services;

import com.jayway.jsonpath.Configuration;
import com.jayway.jsonpath.JsonPath;
import com.jayway.jsonpath.Option;
import foundation.identity.jsonld.JsonLDObject;
import io.mosip.certify.api.dto.VCRequestDto;
import io.mosip.certify.api.dto.VCResult;
import io.mosip.certify.api.exception.DataProviderExchangeException;
import io.mosip.certify.api.spi.AuditPlugin;
import io.mosip.certify.api.spi.DataProviderPlugin;
import io.mosip.certify.api.util.Action;
import io.mosip.certify.api.util.ActionStatus;
import io.mosip.certify.api.util.AuditHelper;
import io.mosip.certify.config.IndexedAttributesConfig;
import io.mosip.certify.core.constants.*;
import io.mosip.certify.core.dto.CredentialMetadata;
import io.mosip.certify.core.dto.CredentialRequest;
import io.mosip.certify.core.dto.CredentialResponse;
import io.mosip.certify.core.dto.ParsedAccessToken;
import io.mosip.certify.core.exception.CertifyException;
import io.mosip.certify.core.exception.InvalidRequestException;
import io.mosip.certify.core.exception.NotAuthenticatedException;
import io.mosip.certify.core.spi.CredentialConfigurationService;
import io.mosip.certify.core.spi.VCIssuanceService;
import io.mosip.certify.core.util.SecurityHelperService;
import io.mosip.certify.credential.Credential;
import io.mosip.certify.credential.CredentialFactory;
import io.mosip.certify.entity.Ledger;
import io.mosip.certify.entity.StatusListCredential;
import io.mosip.certify.enums.CredentialFormat;
import io.mosip.certify.proof.ProofValidator;
import io.mosip.certify.proof.ProofValidatorFactory;
import io.mosip.certify.repository.CredentialStatusTransactionRepository;
import io.mosip.certify.repository.LedgerRepository;
import io.mosip.certify.repository.StatusListCredentialRepository;
import io.mosip.certify.utils.CredentialUtils;
import io.mosip.certify.utils.DIDDocumentUtil;
import io.mosip.certify.utils.VCIssuanceUtil;
import io.mosip.certify.validators.CredentialRequestValidator;
import io.mosip.certify.vcformatters.VCFormatter;
import jakarta.transaction.Transactional;
import lombok.extern.slf4j.Slf4j;
import org.apache.commons.lang3.StringUtils;
import org.json.JSONException;
import org.json.JSONObject;
import org.springframework.beans.factory.annotation.Autowired;
import org.springframework.beans.factory.annotation.Value;
import org.springframework.boot.autoconfigure.condition.ConditionalOnProperty;
import org.springframework.stereotype.Service;

import java.time.OffsetDateTime;
import java.util.*;

import static io.mosip.certify.utils.VCIssuanceUtil.getScopeCredentialMapping;
import static io.mosip.certify.utils.VCIssuanceUtil.validateLdpVcFormatRequest;

@Slf4j
@Service
@ConditionalOnProperty(value = "mosip.certify.plugin-mode", havingValue = "DataProvider")
public class CertifyIssuanceServiceImpl implements VCIssuanceService {

    public static final Map<String, List<String>> keyChooser = Map.of(
            SignatureAlg.RSA_SIGNATURE_SUITE_2018, List.of(Constants.CERTIFY_VC_SIGN_RSA, Constants.EMPTY_REF_ID),
            SignatureAlg.ED25519_SIGNATURE_SUITE_2018, List.of(Constants.CERTIFY_VC_SIGN_ED25519, Constants.ED25519_REF_ID),
            SignatureAlg.ED25519_SIGNATURE_SUITE_2020, List.of(Constants.CERTIFY_VC_SIGN_ED25519, Constants.ED25519_REF_ID),
            SignatureAlg.EC_K1_2016, List.of(Constants.CERTIFY_VC_SIGN_EC_K1, Constants.EC_SECP256K1_SIGN),
            SignatureAlg.EC_SECP256K1_2019, List.of(Constants.CERTIFY_VC_SIGN_EC_K1, Constants.EC_SECP256K1_SIGN),
            SignatureAlg.EC_SECP256R1_2019, List.of(Constants.CERTIFY_VC_SIGN_EC_R1, Constants.EC_SECP256R1_SIGN));

    @Value("${mosip.certify.cnonce-expire-seconds:300}")
    private int cNonceExpireSeconds;

    @Autowired
    private ParsedAccessToken parsedAccessToken;

    @Autowired
    private VCFormatter vcFormatter;

    @Autowired
    private CredentialFactory credentialFactory;

    @Autowired
    private DataProviderPlugin dataProviderPlugin;

    @Value("${mosip.certify.data-provider-plugin.did-url}")
    private String didUrl;

    @Value("${mosip.certify.data-provider-plugin.rendering-template-id:}")
    private String renderTemplateId;

    @Autowired
    private ProofValidatorFactory proofValidatorFactory;

    @Autowired
    private VCICacheService vciCacheService;

    @Autowired
    private SecurityHelperService securityHelperService;

    @Autowired
    private AuditPlugin auditWrapper;

    private Map<String, Object> didDocument;

    @Autowired
    private CredentialConfigurationService credentialConfigurationService;

    @Value("${mosip.certify.identifier}")
    private String certifyIssuer;

    @Autowired
    private StatusListCredentialService statusListCredentialService;

    @Value("${mosip.certify.domain.url}")
    private String domainUrl;

    @Autowired
    private DIDDocumentUtil didDocumentUtil;

    @Override
    public CredentialResponse getCredential(CredentialRequest credentialRequest) {
        // 1. Credential Request validation
        boolean isValidCredentialRequest = CredentialRequestValidator.isValid(credentialRequest);
        if (!isValidCredentialRequest) {
            throw new InvalidRequestException(ErrorConstants.INVALID_REQUEST);
        }

        if (!parsedAccessToken.isActive())
            throw new NotAuthenticatedException();
        // 2. Scope Validation
        String scopeClaim = (String) parsedAccessToken.getClaims().getOrDefault("scope", "");
        CredentialMetadata credentialMetadata = null;
        for (String scope : scopeClaim.split(Constants.SPACE)) {
            Optional<CredentialMetadata> result = getScopeCredentialMapping(scope, credentialRequest.getFormat(), credentialConfigurationService.fetchCredentialIssuerMetadata("latest"), credentialRequest);
            if (result.isPresent()) {
                credentialMetadata = result.get(); //considering only first credential scope
                break;
            }
        }

        if (credentialMetadata == null) {
            log.error("No credential mapping found for the provided scope {}", scopeClaim);
            throw new CertifyException(ErrorConstants.INVALID_SCOPE);
        }

        // 3. Proof Validation
        ProofValidator proofValidator = proofValidatorFactory.getProofValidator(credentialRequest.getProof().getProof_type());
        String validCNonce = VCIssuanceUtil.getValidClientNonce(vciCacheService, parsedAccessToken, cNonceExpireSeconds, securityHelperService, log);
        proofValidator.validateCNonce(validCNonce, cNonceExpireSeconds, parsedAccessToken, credentialRequest);
        if (!proofValidator.validate((String) parsedAccessToken.getClaims().get(Constants.CLIENT_ID), validCNonce,
                credentialRequest.getProof(), credentialMetadata.getProofTypesSupported())) {
            throw new CertifyException(ErrorConstants.INVALID_PROOF);
        }

        // 4. Get VC from configured plugin implementation
        VCResult<?> vcResult = getVerifiableCredential(credentialRequest, credentialMetadata,
                proofValidator.getKeyMaterial(credentialRequest.getProof()));

        auditWrapper.logAudit(Action.VC_ISSUANCE, ActionStatus.SUCCESS,
                AuditHelper.buildAuditDto(parsedAccessToken.getAccessTokenHash(), "accessTokenHash"), null);
        return VCIssuanceUtil.getCredentialResponse(credentialRequest.getFormat(), vcResult);
    }

    @Override
    public Map<String, Object> getDIDDocument() {
        didDocument = didDocumentUtil.generateDIDDocument(didUrl);
        return didDocument;
    }

    private VCResult<?> getVerifiableCredential(CredentialRequest credentialRequest, CredentialMetadata credentialMetadata, String holderId) {
        parsedAccessToken.getClaims().put("accessTokenHash", parsedAccessToken.getAccessTokenHash());
        VCRequestDto vcRequestDto = new VCRequestDto();
        vcRequestDto.setFormat(credentialRequest.getFormat());

        switch (credentialRequest.getFormat()) {
            case "ldp_vc":
                VCResult<JsonLDObject> VC = new VCResult<>();
                vcRequestDto.setContext(credentialRequest.getCredential_definition().getContext());
                vcRequestDto.setType(credentialRequest.getCredential_definition().getType());
                vcRequestDto.setCredentialSubject(credentialRequest.getCredential_definition().getCredentialSubject());
                validateLdpVcFormatRequest(credentialRequest, credentialMetadata);
                try {
                    // TODO(multitenancy): later decide which plugin out of n plugins is the correct one
                    JSONObject jsonObject = dataProviderPlugin.fetchData(parsedAccessToken.getClaims());
                    Map<String, Object> templateParams = new HashMap<>();
                    String templateName = CredentialUtils.getTemplateName(vcRequestDto);
                    templateParams.put(Constants.TEMPLATE_NAME, templateName);
                    templateParams.put(Constants.DID_URL, didUrl);
                    if (!StringUtils.isEmpty(renderTemplateId)) {
                        templateParams.put(Constants.RENDERING_TEMPLATE_ID, renderTemplateId);
                    }
                    jsonObject.put(Constants.TYPE, credentialRequest.getCredential_definition().getType());
                    List<String> credentialStatusPurposeList = vcFormatter.getCredentialStatusPurpose(templateName);
                    if (credentialStatusPurposeList != null && !credentialStatusPurposeList.isEmpty()) {
                        statusListCredentialService.addCredentialStatus(jsonObject, credentialStatusPurposeList.getFirst());
                    }
                    jsonObject.put("_holderId", holderId);
                    Credential cred = credentialFactory.getCredential(credentialRequest.getFormat()).orElseThrow(() -> new CertifyException(ErrorConstants.UNSUPPORTED_VC_FORMAT));
                    templateParams.putAll(jsonObject.toMap());
                    String unsignedCredential = cred.createCredential(templateParams, templateName);
                    jsonObject.remove(VCDM2Constants.CREDENTIAL_STATUS);
                    return cred.addProof(unsignedCredential, "", vcFormatter.getProofAlgorithm(templateName), vcFormatter.getAppID(templateName), vcFormatter.getRefID(templateName), vcFormatter.getDidUrl(templateName), vcFormatter.getSignatureCryptoSuite(templateName));
                } catch (DataProviderExchangeException e) {
                    throw new CertifyException(e.getErrorCode());
                } catch (JSONException e) {
                    log.error(e.getMessage(), e);
                    throw new CertifyException(ErrorConstants.UNKNOWN_ERROR);
                }
            case "vc+sd-jwt":
                vcRequestDto.setVct(credentialRequest.getVct());
                try {
                    // TODO(multitenancy): later decide which plugin out of n plugins is the correct one
                    JSONObject jsonObject = dataProviderPlugin.fetchData(parsedAccessToken.getClaims());
                    Map<String, Object> templateParams = new HashMap<>();
                    String templateName = CredentialUtils.getTemplateName(vcRequestDto);
                    templateParams.put(Constants.TEMPLATE_NAME, templateName);
                    templateParams.put(Constants.DID_URL, didUrl);
                    if (!StringUtils.isEmpty(renderTemplateId)) {
                        templateParams.put(Constants.RENDERING_TEMPLATE_ID, renderTemplateId);
                    }
                    Credential cred = credentialFactory.getCredential(CredentialFormat.VC_SD_JWT.toString()).orElseThrow(() -> new CertifyException(ErrorConstants.UNSUPPORTED_VC_FORMAT));
                    jsonObject.put("_holderId", holderId);
                    templateParams.putAll(jsonObject.toMap());
                    templateParams.put(Constants.VCTYPE, vcRequestDto.getVct());
                    // This is with reference to the Representation of a Key ID for a Proof-of-Possession Key
                    // Ref: https://datatracker.ietf.org/doc/html/rfc7800#section-3.4
                    templateParams.put(Constants.CONFIRMATION, Map.of("kid", holderId));
                    templateParams.put(Constants.ISSUER, certifyIssuer);
                    String unsignedCredential = cred.createCredential(templateParams, templateName);
                    return cred.addProof(unsignedCredential, "", vcFormatter.getProofAlgorithm(templateName), vcFormatter.getAppID(templateName), vcFormatter.getRefID(templateName), vcFormatter.getDidUrl(templateName), vcFormatter.getSignatureCryptoSuite(templateName));
                } catch (DataProviderExchangeException e) {
                    log.error("Error processing the SD-JWT :", e);
                    throw new CertifyException(ErrorConstants.VC_ISSUANCE_FAILED);
                }
            case "mso_mdoc":
                vcRequestDto.setDoctype(credentialRequest.getDoctype());
                vcRequestDto.setClaims(credentialRequest.getClaims());
                try {
                    // Prepare raw data for the data provider
                    Map<String, Object> rawData = new HashMap<>();
                    rawData.put(Constants.DOCTYPE, vcRequestDto.getDoctype());
                    rawData.put(Constants.CLAIMS, vcRequestDto.getClaims());

                    // Fetch data from the configured plugin
                    JSONObject jsonObject = dataProviderPlugin.fetchData(rawData);

                    // Prepare template parameters
                    Map<String, Object> templateParams = new HashMap<>();
                    String templateName = CredentialUtils.getTemplateName(vcRequestDto);
                    templateParams.put(Constants.TEMPLATE_NAME, templateName);
                    templateParams.put(Constants.DID_URL, didUrl);

                    if (!StringUtils.isEmpty(renderTemplateId)) {
                        templateParams.put(Constants.RENDERING_TEMPLATE_ID, renderTemplateId);
                    }
                    jsonObject.put("_holderId", holderId);
                    Credential cred = credentialFactory.getCredential(CredentialFormat.VC_MDOC.toString())
                            .orElseThrow(() -> new CertifyException(ErrorConstants.UNSUPPORTED_VC_FORMAT));
                    templateParams.putAll(jsonObject.toMap());

                    String unsignedCredential = cred.createCredential(templateParams, templateName);
<<<<<<< HEAD
                    log.info("Generated unsigned mDOC credential: {}", unsignedCredential);
=======
>>>>>>> e3bf1c14

                    return cred.addProof(
                            unsignedCredential,
                            "",
                            vcFormatter.getProofAlgorithm(templateName),
                            vcFormatter.getAppID(templateName),
                            vcFormatter.getRefID(templateName),
                            vcFormatter.getDidUrl(templateName),
                            vcFormatter.getSignatureCryptoSuite(templateName)
                    );
<<<<<<< HEAD

=======
>>>>>>> e3bf1c14

                } catch (DataProviderExchangeException e) {
                    log.error("Error fetching data from provider for mDOC: ", e);
                    throw new CertifyException(e.getErrorCode());
                } catch (JSONException e) {
                    log.error("JSON processing error for mDOC: {}", e.getMessage(), e);
                    throw new CertifyException(ErrorConstants.UNKNOWN_ERROR);
                } catch (Exception e) {
                    log.error("Unexpected error processing mDOC credential: {}", e.getMessage(), e);
                    throw new CertifyException(ErrorConstants.VC_ISSUANCE_FAILED);
                }
            default:
                throw new CertifyException(ErrorConstants.UNSUPPORTED_VC_FORMAT);
        }
    }
}<|MERGE_RESOLUTION|>--- conflicted
+++ resolved
@@ -265,10 +265,6 @@
                     templateParams.putAll(jsonObject.toMap());
 
                     String unsignedCredential = cred.createCredential(templateParams, templateName);
-<<<<<<< HEAD
-                    log.info("Generated unsigned mDOC credential: {}", unsignedCredential);
-=======
->>>>>>> e3bf1c14
 
                     return cred.addProof(
                             unsignedCredential,
@@ -279,10 +275,6 @@
                             vcFormatter.getDidUrl(templateName),
                             vcFormatter.getSignatureCryptoSuite(templateName)
                     );
-<<<<<<< HEAD
-
-=======
->>>>>>> e3bf1c14
 
                 } catch (DataProviderExchangeException e) {
                     log.error("Error fetching data from provider for mDOC: ", e);
