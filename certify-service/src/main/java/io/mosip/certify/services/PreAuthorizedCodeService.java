--- conflicted
+++ resolved
@@ -23,7 +23,6 @@
     @Autowired
     private VCICacheService vciCacheService;
 
-<<<<<<< HEAD
     @Value("${mosip.certify.access-token.expiry-seconds:600}")
     private int accessTokenExpirySeconds;
 
@@ -33,10 +32,7 @@
     @Value("${mosip.certify.pre-auth-code.single-use:true}")
     private boolean singleUsePreAuthCode;
 
-    @Value("${mosip.certify.issuer.identifier:local}")
-=======
     @Value("${mosip.certify.identifier}")
->>>>>>> 2f69411f
     private String issuerIdentifier;
 
     @Value("${mosip.certify.pre-auth.default-expiry-seconds:600}")
@@ -50,7 +46,6 @@
 
     @Value("${mosip.certify.domain.url}")
     private String domainUrl;
-
 
     private static final SecureRandom secureRandom = new SecureRandom();
     private static final String ALPHANUMERIC = "ABCDEFGHIJKLMNOPQRSTUVWXYZabcdefghijklmnopqrstuvwxyz0123456789";
@@ -59,12 +54,7 @@
         log.info("Generating pre-authorized code for credential configuration: {}",
                 request.getCredentialConfigurationId());
 
-<<<<<<< HEAD
-        validateCredentialConfiguration(request.getCredentialConfigurationId());
-        validateClaims(request.getCredentialConfigurationId(), request.getClaims());
-=======
         validatePreAuthorizedRequest(request);
->>>>>>> 2f69411f
 
         int expirySeconds = request.getExpiresIn() != null ? request.getExpiresIn() : defaultExpirySeconds;
 
@@ -77,14 +67,8 @@
         String offerId = UUID.randomUUID().toString();
         String preAuthCode = generateUniquePreAuthCode();
 
+        // Store data in cache
         long currentTime = System.currentTimeMillis();
-<<<<<<< HEAD
-        PreAuthCodeData codeData = PreAuthCodeData.builder().credentialConfigurationId(request.getCredentialConfigurationId()).claims(request.getClaims()).txnCode(request.getTxCode()).createdAt(currentTime).expiresAt(currentTime + (expirySeconds * 1000L)).build();
-
-        vciCacheService.setPreAuthCodeData(preAuthCode, codeData, expirySeconds);
-        CredentialOfferResponse offerResponse = buildCredentialOffer(request.getCredentialConfigurationId(), preAuthCode, request.getTxCode());
-        vciCacheService.setCredentialOffer(offerId, offerResponse, expirySeconds);
-=======
         PreAuthCodeData codeData = PreAuthCodeData.builder()
                 .credentialConfigurationId(request.getCredentialConfigurationId())
                 .claims(request.getClaims())
@@ -96,7 +80,6 @@
 
         CredentialOfferResponse offerResponse = buildCredentialOffer(request.getCredentialConfigurationId(), preAuthCode, request.getTxCode());
         vciCacheService.setCredentialOffer(offerId, offerResponse);
->>>>>>> 2f69411f
 
         String offerUri = buildCredentialOfferUri(offerId);
         log.info("Successfully generated pre-authorized code with offer ID: {}", offerId);
@@ -214,13 +197,13 @@
     }
 
     private CredentialOfferResponse buildCredentialOffer(String configId, String preAuthCode, String txnCode) {
-        Grant.PreAuthorizedCodeGrant grant = Grant.PreAuthorizedCodeGrant.builder()
-                .preAuthorizedCode(preAuthCode)
-                .txCode(StringUtils.hasText(txnCode) ? buildTxCodeInfo(txnCode) : null).build();
-
-        Grant grants = Grant.builder().preAuthorizedCode(grant).build();
-
-<<<<<<< HEAD
+        CredentialOfferResponse response = new CredentialOfferResponse();
+        response.setCredentialIssuer(issuerIdentifier);
+        response.setCredentialConfigurationIds(Collections.singletonList(configId));
+
+        // Create the grant object
+        Grant grants = new Grant();
+
         // Create the pre-authorized code grant
         Grant.PreAuthorizedCodeGrant preAuthGrant = new Grant.PreAuthorizedCodeGrant();
         preAuthGrant.setPreAuthorizedCode(preAuthCode);
@@ -234,20 +217,14 @@
         response.setGrants(grants);
 
         return response;
-=======
-        return CredentialOfferResponse.builder()
-                .credentialIssuer(issuerIdentifier)
-                .credentialConfigurationIds(Collections.singletonList(configId))
-                .grants(grants).build();
->>>>>>> 2f69411f
     }
 
     private TxCode buildTxCodeInfo(String txnCode) {
-        return TxCode.builder()
-                .length(txnCode.length())
-                .inputMode(txnCode.matches("\\d+") ? "numeric" : "text")
-                .description("Please enter the transaction code provided to you")
-                .build();
+        TxCode txCode = new TxCode();
+        txCode.setLength(txnCode.length());
+        txCode.setInputMode(txnCode.matches("\\d+") ? "numeric" : "text");
+        txCode.setDescription("Enter the code sent to your device");
+        return txCode;
     }
 
     private String buildCredentialOfferUri(String offerId) {
