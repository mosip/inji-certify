--- conflicted
+++ resolved
@@ -3,6 +3,7 @@
 import io.mosip.certify.core.constants.Constants;
 import io.mosip.certify.core.constants.ErrorConstants;
 import io.mosip.certify.core.dto.*;
+import io.mosip.certify.core.exception.CertifyException;
 import io.mosip.certify.core.exception.InvalidRequestException;
 import lombok.extern.slf4j.Slf4j;
 import org.springframework.beans.factory.annotation.Autowired;
@@ -56,6 +57,7 @@
         String offerId = UUID.randomUUID().toString();
         String preAuthCode = generateUniquePreAuthCode();
 
+        // Store data in cache
         long currentTime = System.currentTimeMillis();
         PreAuthCodeData codeData = PreAuthCodeData.builder()
                 .credentialConfigurationId(request.getCredentialConfigurationId())
@@ -66,7 +68,6 @@
 
         vciCacheService.setPreAuthCodeData(preAuthCode, codeData, expirySeconds);
 
-<<<<<<< HEAD
         // Create credential offer
         CredentialOfferResponse offerResponse = buildCredentialOffer(
                 request.getCredentialConfigurationId(),
@@ -75,9 +76,6 @@
         );
 
         // Cache the credential offer
-=======
-        CredentialOfferResponse offerResponse = buildCredentialOffer(request.getCredentialConfigurationId(), preAuthCode, request.getTxCode());
->>>>>>> dcd509bc
         vciCacheService.setCredentialOffer(offerId, offerResponse, expirySeconds);
 
         String offerUri = buildCredentialOfferUri(offerId);
@@ -184,49 +182,25 @@
         return preAuthCode;
     }
 
-    /**
-     * FIXED: This method now properly sets the PreAuthorizedCodeGrant into the Grant object
-     */
     private CredentialOfferResponse buildCredentialOffer(String configId, String preAuthCode, String txnCode) {
-        CredentialOfferResponse response = new CredentialOfferResponse();
-        response.setCredentialIssuer(issuerIdentifier);
-        response.setCredentialConfigurationIds(Collections.singletonList(configId));
-
-        // Create the grant object
-        Grant grants = new Grant();
-
-        // Create the pre-authorized code grant
-        Grant.PreAuthorizedCodeGrant preAuthGrant = new Grant.PreAuthorizedCodeGrant();
-        preAuthGrant.setPreAuthorizedCode(preAuthCode);
-
-        // Add tx_code if present
-        if (StringUtils.hasText(txnCode)) {
-            preAuthGrant.setTxCode(buildTxCodeInfo(txnCode));
-        }
-
-        // THIS IS THE FIX: Set the pre-auth grant into the grants object
-        grants.setPreAuthorizedCode(preAuthGrant);
-
-        // Set the grants in the response
-        response.setGrants(grants);
-
-        return response;
+        Grant.PreAuthorizedCodeGrant grant = Grant.PreAuthorizedCodeGrant.builder()
+                .preAuthorizedCode(preAuthCode)
+                .txCode(StringUtils.hasText(txnCode) ? buildTxCodeInfo(txnCode) : null).build();
+
+        Grant grants = Grant.builder().preAuthorizedCode(grant).build();
+
+        return CredentialOfferResponse.builder()
+                .credentialIssuer(issuerIdentifier)
+                .credentialConfigurationIds(Collections.singletonList(configId))
+                .grants(grants).build();
     }
 
     private TxCode buildTxCodeInfo(String txnCode) {
-<<<<<<< HEAD
-        TxCode txCode = new TxCode();
-        txCode.setLength(txnCode.length());
-        txCode.setInputMode(txnCode.matches("\\d+") ? "numeric" : "text");
-        txCode.setDescription("Enter the code sent to your device");
-        return txCode;
-=======
         return TxCode.builder()
                 .length(txnCode.length())
                 .inputMode(txnCode.matches("\\d+") ? "numeric" : "text")
                 .description("Please enter the transaction code provided to you")
                 .build();
->>>>>>> dcd509bc
     }
 
     private String buildCredentialOfferUri(String offerId) {
