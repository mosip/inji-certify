{
  "issuers": [
    {
      "credential_issuer": "Farmer",
      "issuer_id": "Farmer",
      "protocol": "OpenId4VCI",
      "display": [
        {
          "name": "Farmers Credentials",
          "logo": {
            "url": "https://api.collab.mosip.net/inji/mosip-logo.png",
            "alt_text": "mosip-logo"
          },
          "title": "Farmers Credentials",
          "description": "Download Farmers Credentials",
          "language": "en"
        }
      ],
      "client_id": "wallet-demo",
      "redirect_uri": "io.mosip.residentapp.inji://oauthredirect",
      "token_endpoint": "http://localhost:8099/v1/mimoto/get-token/Farmer",
      "authorization_audience": "https://esignet-mock.collab.mosip.net/v1/esignet/oauth/v2/token",
      "proxy_token_endpoint": "https://esignet-mock.collab.mosip.net/v1/esignet/oauth/v2/token",
      "client_alias": "wallet-demo-client",
      "qr_code_type": "EmbeddedVC",
      "enabled": "true",
      "wellknown_endpoint": "http://certify:8090/v1/certify/issuance/.well-known/openid-credential-issuer"
    },
    {
      "issuer_id": "MockMdl",
      "credential_issuer": "MockMdl",
      "protocol": "OpenId4VCI",
      "display": [
        {
          "name": "Mobile Driving License",
          "logo": {
            "url": "https://api.collab.mosip.net/inji/mosip-logo.png",
            "alt_text": "mosip-logo"
          },
          "title": "Mobile Driving License",
          "description": "Download Mobile Driving License",
          "language": "en"
        }
      ],
      "client_id": "wallet-demo",
      "redirect_uri": "io.mosip.residentapp.inji://oauthredirect",
      "token_endpoint": "http://localhost:8099/v1/mimoto/get-token/MockMdl",
      "authorization_audience": "https://esignet-mock.collab.mosip.net/v1/esignet/oauth/v2/token",
      "proxy_token_endpoint": "https://esignet-mock.collab.mosip.net/v1/esignet/oauth/v2/token",
<<<<<<< HEAD
      "client_alias": "mpartner-mock-testing",
=======
      "client_alias": "wallet-demo-client",
>>>>>>> 4ca3de2e
      "qr_code_type": "EmbeddedVC",
      "enabled": "true",
      "wellknown_endpoint": "http://certify:8090/v1/certify/issuance/.well-known/openid-credential-issuer"
    }    
  ]
}<|MERGE_RESOLUTION|>--- conflicted
+++ resolved
@@ -47,11 +47,7 @@
       "token_endpoint": "http://localhost:8099/v1/mimoto/get-token/MockMdl",
       "authorization_audience": "https://esignet-mock.collab.mosip.net/v1/esignet/oauth/v2/token",
       "proxy_token_endpoint": "https://esignet-mock.collab.mosip.net/v1/esignet/oauth/v2/token",
-<<<<<<< HEAD
-      "client_alias": "mpartner-mock-testing",
-=======
       "client_alias": "wallet-demo-client",
->>>>>>> 4ca3de2e
       "qr_code_type": "EmbeddedVC",
       "enabled": "true",
       "wellknown_endpoint": "http://certify:8090/v1/certify/issuance/.well-known/openid-credential-issuer"
