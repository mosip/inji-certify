CREATE DATABASE inji_certify
  ENCODING = 'UTF8'
  LC_COLLATE = 'en_US.UTF-8'
  LC_CTYPE = 'en_US.UTF-8'
  TABLESPACE = pg_default
  OWNER = postgres
  TEMPLATE  = template0;

COMMENT ON DATABASE inji_certify IS 'certify related data is stored in this database';

\c inji_certify postgres

DROP SCHEMA IF EXISTS certify CASCADE;
CREATE SCHEMA certify;
ALTER SCHEMA certify OWNER TO postgres;
ALTER DATABASE inji_certify SET search_path TO certify,pg_catalog,public;

--- keymanager specific DB changes ---
CREATE TABLE certify.key_alias(
                                  id character varying(36) NOT NULL,
                                  app_id character varying(36) NOT NULL,
                                  ref_id character varying(128),
                                  key_gen_dtimes timestamp,
                                  key_expire_dtimes timestamp,
                                  status_code character varying(36),
                                  lang_code character varying(3),
                                  cr_by character varying(256) NOT NULL,
                                  cr_dtimes timestamp NOT NULL,
                                  upd_by character varying(256),
                                  upd_dtimes timestamp,
                                  is_deleted boolean DEFAULT FALSE,
                                  del_dtimes timestamp,
                                  cert_thumbprint character varying(100),
                                  uni_ident character varying(50),
                                  CONSTRAINT pk_keymals_id PRIMARY KEY (id),
                                  CONSTRAINT uni_ident_const UNIQUE (uni_ident)
);

CREATE TABLE certify.key_policy_def(
                                       app_id character varying(36) NOT NULL,
                                       key_validity_duration smallint,
                                       is_active boolean NOT NULL,
                                       pre_expire_days smallint,
                                       access_allowed character varying(1024),
                                       cr_by character varying(256) NOT NULL,
                                       cr_dtimes timestamp NOT NULL,
                                       upd_by character varying(256),
                                       upd_dtimes timestamp,
                                       is_deleted boolean DEFAULT FALSE,
                                       del_dtimes timestamp,
                                       CONSTRAINT pk_keypdef_id PRIMARY KEY (app_id)
);

CREATE TABLE certify.key_store(
                                  id character varying(36) NOT NULL,
                                  master_key character varying(36) NOT NULL,
                                  private_key character varying(2500) NOT NULL,
                                  certificate_data character varying NOT NULL,
                                  cr_by character varying(256) NOT NULL,
                                  cr_dtimes timestamp NOT NULL,
                                  upd_by character varying(256),
                                  upd_dtimes timestamp,
                                  is_deleted boolean DEFAULT FALSE,
                                  del_dtimes timestamp,
                                  CONSTRAINT pk_keystr_id PRIMARY KEY (id)
);

CREATE TABLE certify.ca_cert_store(
    cert_id character varying(36) NOT NULL,
    cert_subject character varying(500) NOT NULL,
    cert_issuer character varying(500) NOT NULL,
    issuer_id character varying(36) NOT NULL,
    cert_not_before timestamp,
    cert_not_after timestamp,
    crl_uri character varying(120),
    cert_data character varying,
    cert_thumbprint character varying(100),
    cert_serial_no character varying(50),
    partner_domain character varying(36),
    cr_by character varying(256),
    cr_dtimes timestamp,
    upd_by character varying(256),
    upd_dtimes timestamp,
    is_deleted boolean DEFAULT FALSE,
    del_dtimes timestamp,
    ca_cert_type character varying(25),
    CONSTRAINT pk_cacs_id PRIMARY KEY (cert_id),
    CONSTRAINT cert_thumbprint_unique UNIQUE (cert_thumbprint,partner_domain)

);

CREATE TABLE certify.rendering_template (
                                    id varchar(128) NOT NULL,
                                    template VARCHAR NOT NULL,
                                    cr_dtimes timestamp NOT NULL,
                                    upd_dtimes timestamp,
                                    CONSTRAINT pk_svgtmp_id PRIMARY KEY (id)
);

<<<<<<< HEAD
CREATE TABLE IF NOT EXISTS credential_config (
    config_id VARCHAR(255),
    status VARCHAR(255),
    vc_template VARCHAR,
    doctype VARCHAR,
    context VARCHAR NOT NULL,
    credential_type VARCHAR NOT NULL,
    credential_format VARCHAR(255) NOT NULL,
    did_url VARCHAR NOT NULL,
    key_manager_app_id VARCHAR(36) NOT NULL,
    key_manager_ref_id VARCHAR(128),
    signature_algo VARCHAR(36),
    sd_claim VARCHAR,
    display JSONB NOT NULL,
    display_order TEXT[] NOT NULL,
    scope VARCHAR(255) NOT NULL,
    cryptographic_binding_methods_supported TEXT[] NOT NULL,
    credential_signing_alg_values_supported TEXT[] NOT NULL,
    proof_types_supported JSONB NOT NULL,
	credential_subject JSONB,
	claims JSONB,
    plugin_configurations JSONB,
	cr_dtimes TIMESTAMP NOT NULL,
    upd_dtimes TIMESTAMP,
    CONSTRAINT pk_config_id PRIMARY KEY (context, credential_type, credential_format)
);

INSERT INTO credential_config (
    config_id,
    status,
    vc_template,
    doctype,
    context,
    credential_type,
    credential_format,
    did_url,
    key_manager_app_id,
    key_manager_ref_id,
    signature_algo,
    sd_claim,
    display,
    display_order,
    scope,
    cryptographic_binding_methods_supported,
    credential_signing_alg_values_supported,
    proof_types_supported,
    credential_subject,
    claims,
    plugin_configurations,
    cr_dtimes,
    upd_dtimes
)
VALUES (
    gen_random_uuid()::VARCHAR(255),  -- generating a unique config_id
    'active',  -- assuming an active status
    '{
          "@context": [
              "https://www.w3.org/2018/credentials/v1",
              "https://piyush7034.github.io/my-files/farmer.json",
              "https://w3id.org/security/suites/ed25519-2020/v1"
          ],
          "issuer": "${_issuer}",
          "type": [
              "VerifiableCredential",
              "FarmerCredential"
          ],
          "issuanceDate": "${validFrom}",
          "expirationDate": "${validUntil}",
          "credentialSubject": {
              "id": "${_holderId}",
              "fullName": "${fullName}",
              "mobileNumber": "${mobileNumber}",
              "dateOfBirth": "${dateOfBirth}",
              "gender": "${gender}",
              "state": "${state}",
              "district": "${district}",
              "villageOrTown": "${villageOrTown}",
              "postalCode": "${postalCode}",
              "landArea": "${landArea}",
              "landOwnershipType": "${landOwnershipType}",
              "primaryCropType": "${primaryCropType}",
              "secondaryCropType": "${secondaryCropType}",
              "face": "${face}",
              "farmerID": "${farmerID}"
          }
     }
    ',  -- the VC template from the JSON
    NULL,  -- doctype from JSON
    'https://www.w3.org/2018/credentials/v1, https://piyush7034.github.io/my-files/farmer.json, https://w3id.org/security/suites/ed25519-2020/v1',  -- context as comma-separated string
    'VerifiableCredential,FarmerCredential',  -- credential_type as comma-separated string
    'ldp_vc',  -- credential_format
    'did:web:jainhitesh9998.github.io:tempfiles:vc-local-ed25519#key-0',  -- did_url
    'CERTIFY_VC_SIGN_ED25519',  -- key_manager_app_id
    'ED25519_SIGN',  -- key_manager_ref_id (optional)
    'did:web:vharsh.github.io:DID:harsh',  -- signature_algo (optional)
    NULL,  -- sd_claim (optional)
    '[{"name": "Farmer Verifiable Credential", "locale": "en", "logo": {"url": "https://example.com/logo.png", "alt_text": "Farmer Credential Logo"}, "background_color": "#12107c", "text_color": "#FFFFFF"}]'::JSONB,  -- display
    ARRAY['fullName', 'mobileNumber', 'dateOfBirth', 'gender', 'state', 'district', 'villageOrTown', 'postalCode', 'landArea', 'landOwnershipType', 'primaryCropType', 'secondaryCropType', 'farmerID'],  -- display_order
    'farmer_identity_vc',  -- scope
    ARRAY['did:jwk'],  -- cryptographic_binding_methods_supported
    ARRAY['Ed25519Signature2020'],  -- credential_signing_alg_values_supported
    '{"jwt": {"proof_signing_alg_values_supported": ["RS256", "ES256"]}}'::JSONB,  -- proof_types_supported
    '{"fullName": {"display": [{"name": "Full Name", "locale": "en"}]}, "phone": {"display": [{"name": "Phone Number", "locale": "en"}]}, "dateOfBirth": {"display": [{"name": "Date of Birth", "locale": "en"}]}, "gender": {"display": [{"name": "Gender", "locale": "en"}]}}'::JSONB,  -- credential_subject
    NULL,  -- claims (optional)
    '[{"mosip.certify.mock.data-provider.csv.identifier-column": "id", "mosip.certify.mock.data-provider.csv.data-columns": "id,fullName,mobileNumber,dateOfBirth,gender,state,district,villageOrTown,postalCode,landArea,landOwnershipType,primaryCropType,secondaryCropType,face,farmerID", "mosip.certify.mock.data-provider.csv-registry-uri": "/home/mosip/config/farmer_identity_data.csv"}]'::JSONB,  -- plugin_configurations
    NOW(),  -- cr_dtimes
    NULL  -- upd_dtimes (optional)
);

INSERT INTO credential_config (
    config_id,
    status,
    vc_template,
    doctype,
    context,
    credential_type,
    credential_format,
    did_url,
    key_manager_app_id,
    key_manager_ref_id,
    signature_algo,
    sd_claim,
    display,
    display_order,
    scope,
    cryptographic_binding_methods_supported,
    credential_signing_alg_values_supported,
    proof_types_supported,
    credential_subject,
    claims,
    plugin_configurations,
    cr_dtimes,
    upd_dtimes
)
VALUES (
    gen_random_uuid()::VARCHAR(255),  -- generating a unique config_id
    'active',  -- assuming an active status
    '{
          "@context": [
              "https://www.w3.org/ns/credentials/v2",
              "https://piyush7034.github.io/my-files/farmer.json",
              "https://w3id.org/security/suites/ed25519-2020/v1"
          ],
          "issuer": "${_issuer}",
          "type": [
              "VerifiableCredential",
              "FarmerCredential"
          ],
          "issuanceDate": "${validFrom}",
          "expirationDate": "${validUntil}",
          "credentialSubject": {
              "id": "${_holderId}",
              "fullName": "${fullName}",
              "mobileNumber": "${mobileNumber}",
              "dateOfBirth": "${dateOfBirth}",
              "gender": "${gender}",
              "state": "${state}",
              "district": "${district}",
              "villageOrTown": "${villageOrTown}",
              "postalCode": "${postalCode}",
              "landArea": "${landArea}",
              "landOwnershipType": "${landOwnershipType}",
              "primaryCropType": "${primaryCropType}",
              "secondaryCropType": "${secondaryCropType}",
              "face": "${face}",
              "farmerID": "${farmerID}"
          }
     }
    ',  -- the VC template from the JSON
    NULL,  -- doctype from JSON
    'https://www.w3.org/ns/credentials/v2, https://piyush7034.github.io/my-files/farmer.json, https://w3id.org/security/suites/ed25519-2020/v1',  -- context as comma-separated string
    'VerifiableCredential,FarmerCredential',  -- credential_type as comma-separated string
    'ldp_vc',  -- credential_format
    'did:web:jainhitesh9998.github.io:tempfiles:vc-local-ed25519#key-0',  -- did_url
    'CERTIFY_VC_SIGN_ED25519',  -- key_manager_app_id
    'ED25519_SIGN',  -- key_manager_ref_id (optional)
    'did:web:vharsh.github.io:DID:harsh',  -- signature_algo (optional)
    NULL,  -- sd_claim (optional)
    '[{"name": "Farmer Verifiable Credential", "locale": "en", "logo": {"url": "https://example.com/logo.png", "alt_text": "Farmer Credential Logo"}, "background_color": "#12107c", "text_color": "#FFFFFF"}]'::JSONB,  -- display
    ARRAY['fullName', 'mobileNumber', 'dateOfBirth', 'gender', 'state', 'district', 'villageOrTown', 'postalCode', 'landArea', 'landOwnershipType', 'primaryCropType', 'secondaryCropType', 'farmerID'],  -- display_order
    'farmer_identity_vc',  -- scope
    ARRAY['did:jwk'],  -- cryptographic_binding_methods_supported
    ARRAY['Ed25519Signature2020'],  -- credential_signing_alg_values_supported
    '{"jwt": {"proof_signing_alg_values_supported": ["RS256", "ES256"]}}'::JSONB,  -- proof_types_supported
    '{"fullName": {"display": [{"name": "Full Name", "locale": "en"}]}, "phone": {"display": [{"name": "Phone Number", "locale": "en"}]}, "dateOfBirth": {"display": [{"name": "Date of Birth", "locale": "en"}]}, "gender": {"display": [{"name": "Gender", "locale": "en"}]}}'::JSONB,  -- credential_subject
    NULL,  -- claims (optional)
    '[{"mosip.certify.mock.data-provider.csv.identifier-column": "id", "mosip.certify.mock.data-provider.csv.data-columns": "id,fullName,mobileNumber,dateOfBirth,gender,state,district,villageOrTown,postalCode,landArea,landOwnershipType,primaryCropType,secondaryCropType,face,farmerID", "mosip.certify.mock.data-provider.csv-registry-uri": "/home/mosip/config/farmer_identity_data.csv"}]'::JSONB,  -- plugin_configurations
    NOW(),  -- cr_dtimes
    NULL  -- upd_dtimes (optional)
);
=======
CREATE TABLE IF NOT EXISTS certify.credential_template(
	context character varying(1024) NOT NULL,
	credential_type character varying(512) NOT NULL,
	template VARCHAR NOT NULL,
	credential_format character varying(1024),
	did_url VARCHAR,
	key_manager_app_id character varying(36) NOT NULL,
    key_manager_ref_id character varying(128),
	signature_algo character(2048),
	sd_claim VARCHAR,
	cr_dtimes timestamp NOT NULL default now(),
	upd_dtimes timestamp,
	CONSTRAINT pk_template PRIMARY KEY (context, credential_type, credential_format)
);

INSERT INTO certify.credential_template (context, credential_type, template, credential_format, key_manager_app_id, key_manager_ref_id, did_url, cr_dtimes, upd_dtimes) VALUES ('https://www.w3.org/2018/credentials/v1', 'FarmerCredential,VerifiableCredential', '{
     "@context": [
         "https://www.w3.org/2018/credentials/v1",
         "https://piyush7034.github.io/my-files/farmer.json",
         "https://w3id.org/security/suites/ed25519-2020/v1"
     ],
     "issuer": "${_issuer}",
     "type": [
         "VerifiableCredential",
         "FarmerCredential"
     ],
     "issuanceDate": "${validFrom}",
     "expirationDate": "${validUntil}",
     "credentialSubject": {
         "id": "${_holderId}",
         "fullName": "${fullName}",
         "mobileNumber": "${mobileNumber}",
         "dateOfBirth": "${dateOfBirth}",
         "gender": "${gender}",
         "state": "${state}",
         "district": "${district}",
         "villageOrTown": "${villageOrTown}",
         "postalCode": "${postalCode}",
         "landArea": "${landArea}",
         "landOwnershipType": "${landOwnershipType}",
         "primaryCropType": "${primaryCropType}",
         "secondaryCropType": "${secondaryCropType}",
         "face": "${face}",
         "farmerID": "${farmerID}"
     }
}
', 'ldp_vc', 'CERTIFY_VC_SIGN_ED25519','ED25519_SIGN','did:web:jainhitesh9998.github.io:tempfiles:vc-local-ed25519#key-0', '2024-10-24 12:32:38.065994', NULL);

INSERT INTO certify.credential_template (context, credential_type, template, credential_format, key_manager_app_id, key_manager_ref_id, did_url, cr_dtimes, upd_dtimes) VALUES ('https://www.w3.org/2018/credentials/v1', 'VerifiableCredential,FarmerCredential', '{
     "@context": [
         "https://www.w3.org/2018/credentials/v1",
         "https://mosip.github.io/inji-config/contexts/farmer.json",
         "https://w3id.org/security/suites/ed25519-2020/v1"
     ],
     "issuer": "${_issuer}",
     "type": [
         "VerifiableCredential",
         "FarmerCredential"
     ],
     "issuanceDate": "${validFrom}",
     "expirationDate": "${validUntil}",
     "credentialSubject": {
         "id": "${_holderId}",
         "fullName": "${fullName}",
         "mobileNumber": "${mobileNumber}",
         "dateOfBirth": "${dateOfBirth}",
         "gender": "${gender}",
         "state": "${state}",
         "district": "${district}",
         "villageOrTown": "${villageOrTown}",
         "postalCode": "${postalCode}",
         "landArea": "${landArea}",
         "landOwnershipType": "${landOwnershipType}",
         "primaryCropType": "${primaryCropType}",
         "secondaryCropType": "${secondaryCropType}",
         "face": "${face}",
         "farmerID": "${farmerID}"
     }
}
', 'ldp_vc', 'CERTIFY_VC_SIGN_ED25519','ED25519_SIGN','did:web:jainhitesh9998.github.io:tempfiles:vc-local-ed25519#key-0', '2024-10-24 12:32:38.065994', NULL);

INSERT INTO certify.credential_template(context, credential_type, template, credential_format, key_manager_app_id, key_manager_ref_id, did_url, cr_dtimes, upd_dtimes) VALUES ('https://www.w3.org/ns/credentials/v2', 'FarmerCredential,VerifiableCredential', '{
    "@context": [
        "https://www.w3.org/ns/credentials/v2",
        "https://mosip.github.io/inji-config/contexts/farmer.json",
        "https://w3id.org/security/suites/ed25519-2020/v1"
    ],
    "issuer": "${_issuer}",
    "type": [
        "VerifiableCredential",
        "FarmerCredential"
    ],
    "validFrom": "${validFrom}",
    "validUntil": "${validUntil}",
    "credentialSubject": {
        "id": "${_holderId}",
        "fullName": "${fullName}",
        "mobileNumber": "${mobileNumber}",
        "dateOfBirth": "${dateOfBirth}",
        "gender": "${gender}",
        "state": "${state}",
        "district": "${district}",
        "villageOrTown": "${villageOrTown}",
        "postalCode": "${postalCode}",
        "landArea": "${landArea}",
        "landOwnershipType": "${landOwnershipType}",
        "primaryCropType": "${primaryCropType}",
        "secondaryCropType": "${secondaryCropType}",
        "face": "${face}",
        "farmerID": "${farmerID}"
    }
}', 'ldp_vc', 'CERTIFY_MOCK_ED25519','ED25519_SIGN', 'did:web:vharsh.github.io:DID:harsh', '2024-10-24 12:32:38.065994', NULL);


INSERT INTO certify.credential_template (context, credential_type, template, cr_dtimes, upd_dtimes) VALUES ('https://www.w3.org/2018/credentials/v1,https://mosip.github.io/inji-config/contexts/farmer.json', 'FarmerCredential,VerifiableCredential', '{
     "@context": [
         "https://www.w3.org/2018/credentials/v1",
         "https://mosip.github.io/inji-config/contexts/farmer.json",
         "https://w3id.org/security/suites/ed25519-2020/v1"
     ],
     "issuer": "${_issuer}",
     "type": [
         "VerifiableCredential",
         "FarmerCredential"
     ],
     "issuanceDate": "${validFrom}",
     "expirationDate": "${validUntil}",
     "credentialSubject": {
         "id": "${_holderId}",
         "fullName": "${fullName}",
         "mobileNumber": "${mobileNumber}",
         "dateOfBirth": "${dateOfBirth}",
         "gender": "${gender}",
         "state": "${state}",
         "district": "${district}",
         "villageOrTown": "${villageOrTown}",
         "postalCode": "${postalCode}",
         "landArea": "${landArea}",
         "landOwnershipType": "${landOwnershipType}",
         "primaryCropType": "${primaryCropType}",
         "secondaryCropType": "${secondaryCropType}",
         "face": "${face}",
         "farmerID": "${farmerID}"
     }
}
', '2024-10-24 12:32:38.065994', NULL);

INSERT INTO certify.credential_template (context, credential_type, template, cr_dtimes, upd_dtimes) VALUES ('https://www.w3.org/ns/credentials/v2,https://mosip.github.io/inji-config/contexts/farmer.json', 'FarmerCredential,VerifiableCredential', '{
    "@context": [
        "https://www.w3.org/ns/credentials/v2",
        "https://mosip.github.io/inji-config/contexts/farmer.json",
        "https://w3id.org/security/suites/ed25519-2020/v1"
    ],
    "issuer": "${_issuer}",
    "type": [
        "VerifiableCredential",
        "FarmerCredential"
    ],
    "validFrom": "${validFrom}",
    "validUntil": "${validUntil}",
    "credentialSubject": {
        "id": "${_holderId}",
        "fullName": "${fullName}",
        "mobileNumber": "${mobileNumber}",
        "dateOfBirth": "${dateOfBirth}",
        "gender": "${gender}",
        "state": "${state}",
        "district": "${district}",
        "villageOrTown": "${villageOrTown}",
        "postalCode": "${postalCode}",
        "landArea": "${landArea}",
        "landOwnershipType": "${landOwnershipType}",
        "primaryCropType": "${primaryCropType}",
        "secondaryCropType": "${secondaryCropType}",
        "face": "${face}",
        "farmerID": "${farmerID}"
    }
}', '2024-10-24 12:32:38.065994', NULL);
>>>>>>> 35167235


INSERT INTO certify.key_policy_def(APP_ID,KEY_VALIDITY_DURATION,PRE_EXPIRE_DAYS,ACCESS_ALLOWED,IS_ACTIVE,CR_BY,CR_DTIMES) VALUES('ROOT', 2920, 1125, 'NA', true, 'mosipadmin', now());
INSERT INTO certify.key_policy_def(APP_ID,KEY_VALIDITY_DURATION,PRE_EXPIRE_DAYS,ACCESS_ALLOWED,IS_ACTIVE,CR_BY,CR_DTIMES) VALUES('CERTIFY_SERVICE', 1095, 60, 'NA', true, 'mosipadmin', now());
INSERT INTO certify.key_policy_def(APP_ID,KEY_VALIDITY_DURATION,PRE_EXPIRE_DAYS,ACCESS_ALLOWED,IS_ACTIVE,CR_BY,CR_DTIMES) VALUES('CERTIFY_PARTNER', 1095, 60, 'NA', true, 'mosipadmin', now());
INSERT INTO certify.key_policy_def(APP_ID,KEY_VALIDITY_DURATION,PRE_EXPIRE_DAYS,ACCESS_ALLOWED,IS_ACTIVE,CR_BY,CR_DTIMES) VALUES('CERTIFY_VC_SIGN_RSA', 1095, 60, 'NA', true, 'mosipadmin', now());
INSERT INTO certify.key_policy_def(APP_ID,KEY_VALIDITY_DURATION,PRE_EXPIRE_DAYS,ACCESS_ALLOWED,IS_ACTIVE,CR_BY,CR_DTIMES) VALUES('CERTIFY_VC_SIGN_ED25519', 1095, 60, 'NA', true, 'mosipadmin', now());
INSERT INTO certify.key_policy_def(APP_ID,KEY_VALIDITY_DURATION,PRE_EXPIRE_DAYS,ACCESS_ALLOWED,IS_ACTIVE,CR_BY,CR_DTIMES) VALUES('BASE', 1095, 60, 'NA', true, 'mosipadmin', now());
INSERT INTO certify.key_policy_def(APP_ID,KEY_VALIDITY_DURATION,PRE_EXPIRE_DAYS,ACCESS_ALLOWED,IS_ACTIVE,CR_BY,CR_DTIMES) VALUES('CERTIFY_MOCK_RSA', 1095, 60, 'NA', true, 'mosipadmin', now());
INSERT INTO certify.key_policy_def(APP_ID,KEY_VALIDITY_DURATION,PRE_EXPIRE_DAYS,ACCESS_ALLOWED,IS_ACTIVE,CR_BY,CR_DTIMES) VALUES('CERTIFY_MOCK_ED25519', 1095, 60, 'NA', true, 'mosipadmin', now());
INSERT INTO certify.key_policy_def(APP_ID,KEY_VALIDITY_DURATION,PRE_EXPIRE_DAYS,ACCESS_ALLOWED,IS_ACTIVE,CR_BY,CR_DTIMES) VALUES('CERTIFY_MOCK_ECCK1', 1095, 60, 'NA', true, 'mosipadmin', now());
INSERT INTO certify.key_policy_def(APP_ID,KEY_VALIDITY_DURATION,PRE_EXPIRE_DAYS,ACCESS_ALLOWED,IS_ACTIVE,CR_BY,CR_DTIMES) VALUES('CERTIFY_MOCK_ECCR1', 1095, 60, 'NA', true, 'mosipadmin', now());
INSERT INTO certify.key_policy_def(APP_ID,KEY_VALIDITY_DURATION,PRE_EXPIRE_DAYS,ACCESS_ALLOWED,IS_ACTIVE,CR_BY,CR_DTIMES) VALUES('CERTIFY_VC_SIGN_EC_K1', 1095, 60, 'NA', true, 'mosipadmin', now());<|MERGE_RESOLUTION|>--- conflicted
+++ resolved
@@ -97,7 +97,6 @@
                                     CONSTRAINT pk_svgtmp_id PRIMARY KEY (id)
 );
 
-<<<<<<< HEAD
 CREATE TABLE IF NOT EXISTS credential_config (
     config_id VARCHAR(255),
     status VARCHAR(255),
@@ -192,7 +191,7 @@
     'did:web:jainhitesh9998.github.io:tempfiles:vc-local-ed25519#key-0',  -- did_url
     'CERTIFY_VC_SIGN_ED25519',  -- key_manager_app_id
     'ED25519_SIGN',  -- key_manager_ref_id (optional)
-    'did:web:vharsh.github.io:DID:harsh',  -- signature_algo (optional)
+    'EdDSA',  -- signature_algo (optional)
     NULL,  -- sd_claim (optional)
     '[{"name": "Farmer Verifiable Credential", "locale": "en", "logo": {"url": "https://example.com/logo.png", "alt_text": "Farmer Credential Logo"}, "background_color": "#12107c", "text_color": "#FFFFFF"}]'::JSONB,  -- display
     ARRAY['fullName', 'mobileNumber', 'dateOfBirth', 'gender', 'state', 'district', 'villageOrTown', 'postalCode', 'landArea', 'landOwnershipType', 'primaryCropType', 'secondaryCropType', 'farmerID'],  -- display_order
@@ -238,7 +237,7 @@
     '{
           "@context": [
               "https://www.w3.org/ns/credentials/v2",
-              "https://piyush7034.github.io/my-files/farmer.json",
+        "https://mosip.github.io/inji-config/contexts/farmer.json",
               "https://w3id.org/security/suites/ed25519-2020/v1"
           ],
           "issuer": "${_issuer}",
@@ -246,8 +245,8 @@
               "VerifiableCredential",
               "FarmerCredential"
           ],
-          "issuanceDate": "${validFrom}",
-          "expirationDate": "${validUntil}",
+    "validFrom": "${validFrom}",
+    "validUntil": "${validUntil}",
           "credentialSubject": {
               "id": "${_holderId}",
               "fullName": "${fullName}",
@@ -274,7 +273,7 @@
     'did:web:jainhitesh9998.github.io:tempfiles:vc-local-ed25519#key-0',  -- did_url
     'CERTIFY_VC_SIGN_ED25519',  -- key_manager_app_id
     'ED25519_SIGN',  -- key_manager_ref_id (optional)
-    'did:web:vharsh.github.io:DID:harsh',  -- signature_algo (optional)
+    'EdDSA',  -- signature_algo (optional)
     NULL,  -- sd_claim (optional)
     '[{"name": "Farmer Verifiable Credential", "locale": "en", "logo": {"url": "https://example.com/logo.png", "alt_text": "Farmer Credential Logo"}, "background_color": "#12107c", "text_color": "#FFFFFF"}]'::JSONB,  -- display
     ARRAY['fullName', 'mobileNumber', 'dateOfBirth', 'gender', 'state', 'district', 'villageOrTown', 'postalCode', 'landArea', 'landOwnershipType', 'primaryCropType', 'secondaryCropType', 'farmerID'],  -- display_order
@@ -288,187 +287,6 @@
     NOW(),  -- cr_dtimes
     NULL  -- upd_dtimes (optional)
 );
-=======
-CREATE TABLE IF NOT EXISTS certify.credential_template(
-	context character varying(1024) NOT NULL,
-	credential_type character varying(512) NOT NULL,
-	template VARCHAR NOT NULL,
-	credential_format character varying(1024),
-	did_url VARCHAR,
-	key_manager_app_id character varying(36) NOT NULL,
-    key_manager_ref_id character varying(128),
-	signature_algo character(2048),
-	sd_claim VARCHAR,
-	cr_dtimes timestamp NOT NULL default now(),
-	upd_dtimes timestamp,
-	CONSTRAINT pk_template PRIMARY KEY (context, credential_type, credential_format)
-);
-
-INSERT INTO certify.credential_template (context, credential_type, template, credential_format, key_manager_app_id, key_manager_ref_id, did_url, cr_dtimes, upd_dtimes) VALUES ('https://www.w3.org/2018/credentials/v1', 'FarmerCredential,VerifiableCredential', '{
-     "@context": [
-         "https://www.w3.org/2018/credentials/v1",
-         "https://piyush7034.github.io/my-files/farmer.json",
-         "https://w3id.org/security/suites/ed25519-2020/v1"
-     ],
-     "issuer": "${_issuer}",
-     "type": [
-         "VerifiableCredential",
-         "FarmerCredential"
-     ],
-     "issuanceDate": "${validFrom}",
-     "expirationDate": "${validUntil}",
-     "credentialSubject": {
-         "id": "${_holderId}",
-         "fullName": "${fullName}",
-         "mobileNumber": "${mobileNumber}",
-         "dateOfBirth": "${dateOfBirth}",
-         "gender": "${gender}",
-         "state": "${state}",
-         "district": "${district}",
-         "villageOrTown": "${villageOrTown}",
-         "postalCode": "${postalCode}",
-         "landArea": "${landArea}",
-         "landOwnershipType": "${landOwnershipType}",
-         "primaryCropType": "${primaryCropType}",
-         "secondaryCropType": "${secondaryCropType}",
-         "face": "${face}",
-         "farmerID": "${farmerID}"
-     }
-}
-', 'ldp_vc', 'CERTIFY_VC_SIGN_ED25519','ED25519_SIGN','did:web:jainhitesh9998.github.io:tempfiles:vc-local-ed25519#key-0', '2024-10-24 12:32:38.065994', NULL);
-
-INSERT INTO certify.credential_template (context, credential_type, template, credential_format, key_manager_app_id, key_manager_ref_id, did_url, cr_dtimes, upd_dtimes) VALUES ('https://www.w3.org/2018/credentials/v1', 'VerifiableCredential,FarmerCredential', '{
-     "@context": [
-         "https://www.w3.org/2018/credentials/v1",
-         "https://mosip.github.io/inji-config/contexts/farmer.json",
-         "https://w3id.org/security/suites/ed25519-2020/v1"
-     ],
-     "issuer": "${_issuer}",
-     "type": [
-         "VerifiableCredential",
-         "FarmerCredential"
-     ],
-     "issuanceDate": "${validFrom}",
-     "expirationDate": "${validUntil}",
-     "credentialSubject": {
-         "id": "${_holderId}",
-         "fullName": "${fullName}",
-         "mobileNumber": "${mobileNumber}",
-         "dateOfBirth": "${dateOfBirth}",
-         "gender": "${gender}",
-         "state": "${state}",
-         "district": "${district}",
-         "villageOrTown": "${villageOrTown}",
-         "postalCode": "${postalCode}",
-         "landArea": "${landArea}",
-         "landOwnershipType": "${landOwnershipType}",
-         "primaryCropType": "${primaryCropType}",
-         "secondaryCropType": "${secondaryCropType}",
-         "face": "${face}",
-         "farmerID": "${farmerID}"
-     }
-}
-', 'ldp_vc', 'CERTIFY_VC_SIGN_ED25519','ED25519_SIGN','did:web:jainhitesh9998.github.io:tempfiles:vc-local-ed25519#key-0', '2024-10-24 12:32:38.065994', NULL);
-
-INSERT INTO certify.credential_template(context, credential_type, template, credential_format, key_manager_app_id, key_manager_ref_id, did_url, cr_dtimes, upd_dtimes) VALUES ('https://www.w3.org/ns/credentials/v2', 'FarmerCredential,VerifiableCredential', '{
-    "@context": [
-        "https://www.w3.org/ns/credentials/v2",
-        "https://mosip.github.io/inji-config/contexts/farmer.json",
-        "https://w3id.org/security/suites/ed25519-2020/v1"
-    ],
-    "issuer": "${_issuer}",
-    "type": [
-        "VerifiableCredential",
-        "FarmerCredential"
-    ],
-    "validFrom": "${validFrom}",
-    "validUntil": "${validUntil}",
-    "credentialSubject": {
-        "id": "${_holderId}",
-        "fullName": "${fullName}",
-        "mobileNumber": "${mobileNumber}",
-        "dateOfBirth": "${dateOfBirth}",
-        "gender": "${gender}",
-        "state": "${state}",
-        "district": "${district}",
-        "villageOrTown": "${villageOrTown}",
-        "postalCode": "${postalCode}",
-        "landArea": "${landArea}",
-        "landOwnershipType": "${landOwnershipType}",
-        "primaryCropType": "${primaryCropType}",
-        "secondaryCropType": "${secondaryCropType}",
-        "face": "${face}",
-        "farmerID": "${farmerID}"
-    }
-}', 'ldp_vc', 'CERTIFY_MOCK_ED25519','ED25519_SIGN', 'did:web:vharsh.github.io:DID:harsh', '2024-10-24 12:32:38.065994', NULL);
-
-
-INSERT INTO certify.credential_template (context, credential_type, template, cr_dtimes, upd_dtimes) VALUES ('https://www.w3.org/2018/credentials/v1,https://mosip.github.io/inji-config/contexts/farmer.json', 'FarmerCredential,VerifiableCredential', '{
-     "@context": [
-         "https://www.w3.org/2018/credentials/v1",
-         "https://mosip.github.io/inji-config/contexts/farmer.json",
-         "https://w3id.org/security/suites/ed25519-2020/v1"
-     ],
-     "issuer": "${_issuer}",
-     "type": [
-         "VerifiableCredential",
-         "FarmerCredential"
-     ],
-     "issuanceDate": "${validFrom}",
-     "expirationDate": "${validUntil}",
-     "credentialSubject": {
-         "id": "${_holderId}",
-         "fullName": "${fullName}",
-         "mobileNumber": "${mobileNumber}",
-         "dateOfBirth": "${dateOfBirth}",
-         "gender": "${gender}",
-         "state": "${state}",
-         "district": "${district}",
-         "villageOrTown": "${villageOrTown}",
-         "postalCode": "${postalCode}",
-         "landArea": "${landArea}",
-         "landOwnershipType": "${landOwnershipType}",
-         "primaryCropType": "${primaryCropType}",
-         "secondaryCropType": "${secondaryCropType}",
-         "face": "${face}",
-         "farmerID": "${farmerID}"
-     }
-}
-', '2024-10-24 12:32:38.065994', NULL);
-
-INSERT INTO certify.credential_template (context, credential_type, template, cr_dtimes, upd_dtimes) VALUES ('https://www.w3.org/ns/credentials/v2,https://mosip.github.io/inji-config/contexts/farmer.json', 'FarmerCredential,VerifiableCredential', '{
-    "@context": [
-        "https://www.w3.org/ns/credentials/v2",
-        "https://mosip.github.io/inji-config/contexts/farmer.json",
-        "https://w3id.org/security/suites/ed25519-2020/v1"
-    ],
-    "issuer": "${_issuer}",
-    "type": [
-        "VerifiableCredential",
-        "FarmerCredential"
-    ],
-    "validFrom": "${validFrom}",
-    "validUntil": "${validUntil}",
-    "credentialSubject": {
-        "id": "${_holderId}",
-        "fullName": "${fullName}",
-        "mobileNumber": "${mobileNumber}",
-        "dateOfBirth": "${dateOfBirth}",
-        "gender": "${gender}",
-        "state": "${state}",
-        "district": "${district}",
-        "villageOrTown": "${villageOrTown}",
-        "postalCode": "${postalCode}",
-        "landArea": "${landArea}",
-        "landOwnershipType": "${landOwnershipType}",
-        "primaryCropType": "${primaryCropType}",
-        "secondaryCropType": "${secondaryCropType}",
-        "face": "${face}",
-        "farmerID": "${farmerID}"
-    }
-}', '2024-10-24 12:32:38.065994', NULL);
->>>>>>> 35167235
-
 
 INSERT INTO certify.key_policy_def(APP_ID,KEY_VALIDITY_DURATION,PRE_EXPIRE_DAYS,ACCESS_ALLOWED,IS_ACTIVE,CR_BY,CR_DTIMES) VALUES('ROOT', 2920, 1125, 'NA', true, 'mosipadmin', now());
 INSERT INTO certify.key_policy_def(APP_ID,KEY_VALIDITY_DURATION,PRE_EXPIRE_DAYS,ACCESS_ALLOWED,IS_ACTIVE,CR_BY,CR_DTIMES) VALUES('CERTIFY_SERVICE', 1095, 60, 'NA', true, 'mosipadmin', now());
@@ -480,4 +298,5 @@
 INSERT INTO certify.key_policy_def(APP_ID,KEY_VALIDITY_DURATION,PRE_EXPIRE_DAYS,ACCESS_ALLOWED,IS_ACTIVE,CR_BY,CR_DTIMES) VALUES('CERTIFY_MOCK_ED25519', 1095, 60, 'NA', true, 'mosipadmin', now());
 INSERT INTO certify.key_policy_def(APP_ID,KEY_VALIDITY_DURATION,PRE_EXPIRE_DAYS,ACCESS_ALLOWED,IS_ACTIVE,CR_BY,CR_DTIMES) VALUES('CERTIFY_MOCK_ECCK1', 1095, 60, 'NA', true, 'mosipadmin', now());
 INSERT INTO certify.key_policy_def(APP_ID,KEY_VALIDITY_DURATION,PRE_EXPIRE_DAYS,ACCESS_ALLOWED,IS_ACTIVE,CR_BY,CR_DTIMES) VALUES('CERTIFY_MOCK_ECCR1', 1095, 60, 'NA', true, 'mosipadmin', now());
-INSERT INTO certify.key_policy_def(APP_ID,KEY_VALIDITY_DURATION,PRE_EXPIRE_DAYS,ACCESS_ALLOWED,IS_ACTIVE,CR_BY,CR_DTIMES) VALUES('CERTIFY_VC_SIGN_EC_K1', 1095, 60, 'NA', true, 'mosipadmin', now());+INSERT INTO certify.key_policy_def(APP_ID,KEY_VALIDITY_DURATION,PRE_EXPIRE_DAYS,ACCESS_ALLOWED,IS_ACTIVE,CR_BY,CR_DTIMES) VALUES('CERTIFY_VC_SIGN_EC_K1', 1095, 60, 'NA', true, 'mosipadmin', now());
+INSERT INTO certify.key_policy_def(APP_ID,KEY_VALIDITY_DURATION,PRE_EXPIRE_DAYS,ACCESS_ALLOWED,IS_ACTIVE,CR_BY,CR_DTIMES) VALUES('CERTIFY_VC_SIGN_EC_R1', 1095, 60, 'NA', true, 'mosipadmin', now());