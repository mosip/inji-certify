--- conflicted
+++ resolved
@@ -38,7 +38,6 @@
       - ./config/certify-default.properties:/home/mosip/config/certify-default.properties
       - ./config/certify-csvdp-farmer.properties:/home/mosip/config/certify-csvdp-farmer.properties
       - ./config/certify-mock-mdl.properties:/home/mosip/config/certify-mock-mdl.properties
-      - ./config/certify-config.json:/home/mosip/certify-config.json
       - ./data/CERTIFY_PKCS12:/home/mosip/CERTIFY_PKCS12
       # This can be disabled if one uses plugins included in inji-certify-with-plugins docker image.
 #      - ./loader_path/certify/:/home/mosip/additional_jars/
@@ -63,11 +62,7 @@
 
   mimoto-service:
     container_name: 'Mimoto-Service'
-<<<<<<< HEAD
     image: mosipid/mimoto:0.19.2
-=======
-    image: mosipid/mimoto:0.18.1
->>>>>>> fd57e72a
     user: root
     ports:
       - '8099:8099'
@@ -77,7 +72,6 @@
       - SPRING_CONFIG_NAME=mimoto
       - SPRING_CONFIG_LOCATION=/home/mosip/
       - oidc_p12_password=dummypassword
-<<<<<<< HEAD
       - IDP_PARTNER_ENCRYPTION_KEY=dummyidppartnerencryptionkey
       - WALLET_BINDING_PARTNER_API_KEY=dummywalletbindingpartnerapikey
       - SPRING_DATASOURCE_URL=jdbc:postgresql://database:5432/inji_mimoto
@@ -85,11 +79,6 @@
       - SPRING_REDIS_PORT=6379
       - POSTGRES_USER=postgres
       - POSTGRES_PASSWORD=postgres
-=======
-      - SPRING_DATASOURCE_URL=jdbc:postgresql://database:5432/inji_mimoto
-      - SPRING_REDIS_HOST=redis
-      - SPRING_REDIS_PORT=6379
->>>>>>> fd57e72a
       - GOOGLE_OAUTH_CLIENT_ID=clientId
       - GOOGLE_OAUTH_CLIENT_SECRET=clientSecret
     networks:
@@ -105,11 +94,7 @@
 
   inji-web:
     container_name: 'inji-web'
-<<<<<<< HEAD
     image: mosipid/inji-web:0.14.1
-=======
-    image: mosipid/inji-web:0.13.1
->>>>>>> fd57e72a
     ports:
       - '3001:3004'
     environment:
