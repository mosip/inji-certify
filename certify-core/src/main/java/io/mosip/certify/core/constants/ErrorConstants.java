/*
 * This Source Code Form is subject to the terms of the Mozilla Public
 * License, v. 2.0. If a copy of the MPL was not distributed with this
 * file, You can obtain one at https://mozilla.org/MPL/2.0/.
 */
package io.mosip.certify.core.constants;

public class ErrorConstants {

    public static final String INVALID_REQUEST = "invalid_request";
    public static final String INVALID_SCOPE = "invalid_scope";
    public static final String INVALID_AUTH_TOKEN = "invalid_token";
    public static final String INVALID_ALGORITHM = "invalid_algorithm";
    public static final String UNKNOWN_ERROR = "unknown_error";
    public static final String UNSUPPORTED_VC_FORMAT = "unsupported_credential_format";
    public static final String INVALID_VC_FORMAT = "invalid_vc_format";
    public static final String INVALID_PROOF = "invalid_proof";
    public static final String UNSUPPORTED_PROOF_TYPE = "unsupported_proof_type";
    public static final String UNSUPPORTED_VC_TYPE = "unsupported_credential_type";
    public static final String VC_ISSUANCE_FAILED = "vc_issuance_failed";
    public static final String PROOF_HEADER_INVALID_TYP = "proof_header_invalid_typ";
    public static final String PROOF_HEADER_INVALID_ALG = "proof_header_invalid_alg";
    public static final String PROOF_HEADER_INVALID_KEY = "proof_header_invalid_key";
    public static final String PROOF_HEADER_AMBIGUOUS_KEY = "proof_header_ambiguous_key";
    public static final String UNSUPPORTED_OPENID_VERSION = "unsupported_openid4vci_version";
    public static final String INVALID_TEMPLATE_ID = "template_with_id_not_found";
    public static final String EMPTY_TEMPLATE_CONTENT = "empty_template_content";
    public static final String EXPECTED_TEMPLATE_NOT_FOUND = "expected_template_not_found";
    public static final String UNSUPPORTED_IN_CURRENT_PLUGIN_MODE = "unsupported_in_current_plugin_mode";
    public static final String UNSUPPORTED_ALGORITHM = "unsupported_algorithm";
    public static final String INVALID_CERTIFICATE = "invalid_certificate";
    public static final String VERIFICATION_METHOD_GENERATION_FAILED = "verification_method_generation_failed";
    public static final String MISSING_APPLICATION_OR_REFERENCE_ID = "missing_application_or_reference_id";
    public static final String INVALID_CONFIG_REQUEST = "invalid_config_request";
    public static final String STATUS_LIST_NOT_FOUND = "status_list_not_found_for_the_given_id";
    public static final String STATUS_RETRIEVAL_ERROR = "error_parsing_status_list_credential_document";
    public static final String INDEX_OUT_OF_BOUNDS = "requested_index_is_out_of_bounds_for_status_list_capacity";
    public static final String INVALID_FRAGMENT = "invalid_fragment_format_must_be_a_valid_number";
    public static final String VC_RESIGNING_FAILED = "vc_resigning_failed";
    public static final String BATCH_JOB_EXECUTION_FAILED = "batch_job_execution_failed";
    public static final String KEY_ALIAS_NOT_CONFIGURED = "key_alias_not_configured";
    public static final String STATUS_LIST_GENERATION_JSON_ERROR = "status_list_generation_json_error";
    public static final String STATUS_LIST_GENERATION_FAILED = "status_list_generation_failed";
    public static final String STATUS_LIST_UPDATE_FAILED = "status_list_update_failed";
    public static final String TRANSACTION_FETCH_FAILED = "transaction_fetch_failed";
    public static final String ENCODED_LIST_UPDATE_FAILED = "encoded_list_update_failed";
    public static final String STATUS_LIST_CREDENTIAL_UPDATE_FAILED = "status_list_credential_update_failed";
    public static final String STATUS_LIST_INDEX_INITIALIZATION_FAILED = "status_list_index_initialization_failed";
    public static final String STATUS_LIST_INDEX_UNAVAILABLE = "status_list_index_unavailable";
    public static final String STATUS_LIST_CAPACITY_MISCONFIGURED = "status_list_capacity_misconfigured";
    public static final String INVALID_ENCODED_LIST = "invalid_encoded_list";
    public static final String INVALID_CREDENTIAL_CONFIGURATION_ID = "invalid_credential_configuration_id";
    public static final String MISSING_MANDATORY_CLAIM = "missing_mandatory_claim";
    public static final String CREDENTIAL_OFFER_NOT_FOUND = "credential_offer_not_found";
    public static final String INVALID_GRANT = "invalid_grant";
    public static final String UNSUPPORTED_GRANT_TYPE = "unsupported_grant_type";
<<<<<<< HEAD
=======
    public static final String UNKNOWN_CLAIMS = "unknown_claims";
    public static final String INVALID_EXPIRY_RANGE = "invalid_expiry_range";
    public static final String INVALID_OFFER_ID_FORMAT = "invalid_offer_id_format";
>>>>>>> 9c1a16db
}<|MERGE_RESOLUTION|>--- conflicted
+++ resolved
@@ -54,10 +54,7 @@
     public static final String CREDENTIAL_OFFER_NOT_FOUND = "credential_offer_not_found";
     public static final String INVALID_GRANT = "invalid_grant";
     public static final String UNSUPPORTED_GRANT_TYPE = "unsupported_grant_type";
-<<<<<<< HEAD
-=======
     public static final String UNKNOWN_CLAIMS = "unknown_claims";
     public static final String INVALID_EXPIRY_RANGE = "invalid_expiry_range";
     public static final String INVALID_OFFER_ID_FORMAT = "invalid_offer_id_format";
->>>>>>> 9c1a16db
 }